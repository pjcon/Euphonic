import math
import sys
import warnings
import numpy as np
from numba import jit, prange
from scipy.linalg.lapack import zheev
from scipy.special import erfc
from euphonic import ureg
from euphonic.util import is_gamma, mp_grid
from euphonic.data.phonon import PhononData
from euphonic._readers import _castep


class InterpolationData(PhononData):
    """
    Extends PhononData. A class to read and store the data required for a
    phonon interpolation calculation from model (e.g. CASTEP) output, and
    calculate phonon frequencies/eigenvectors at arbitrary q-points via
    Fourier interpolation

    Attributes
    ----------
    seedname : str
        Seedname specifying castep_bin file to read from
    model : str
        Records what model the data came from
    n_ions : int
        Number of ions in the unit cell
    n_branches : int
        Number of phonon dispersion branches
    cell_vec : (3, 3) float ndarray
        The unit cell vectors. Default units Angstroms
    recip_vec : (3, 3) float ndarray
        The reciprocal lattice vectors. Default units inverse Angstroms
    ion_r : (n_ions,3) float ndarray
        The fractional position of each ion within the unit cell
    ion_type : (n_ions,) string ndarray
        The chemical symbols of each ion in the unit cell. Ions are in the
        same order as in ion_r
    ion_mass : (n_ions,) float ndarray
        The mass of each ion in the unit cell in atomic units
    n_cells_in_sc : int
        Number of cells in the supercell
    sc_matrix : (3, 3) int ndarray
        The supercell matrix
    cell_origins : (n_cells_in_sc, 3) int ndarray
        The locations of the unit cells within the supercell
    force_constants : (n_cells_in_sc, 3*n_ions, 3*n_ions) float ndarray
        Force constants matrix. Default units atomic units
    n_qpts : int
        Number of q-points used in the most recent interpolation calculation.
        Default value 0
    qpts : (n_qpts, 3) float ndarray
        Coordinates of the q-points used for the most recent interpolation
        calculation. Is empty by default
    weights : (n_qpts,) float ndarray
        The weight for each q-point
    freqs: (n_qpts, 3*n_ions) float ndarray
        Phonon frequencies from the most recent interpolation calculation.
        Default units meV. Is empty by default
    eigenvecs: (n_qpts, 3*n_ions, n_ions, 3) complex ndarray
        Dynamical matrix eigenvectors from the most recent interpolation
        calculation. Is empty by default
    asr : str
        Stores which the acoustic sum rule, if any, was used in the last phonon
        calculation. Ensures consistency of other calculations e.g. when
        calculating on a grid of phonons for the Debye-Waller factor
    dipole : boolean
        Stores whether the Ewald dipole tail correction was used in the last
        phonon calculation. Ensures consistency of other calculations e.g.
        when calculating on a grid of phonons for the Debye-Waller factor
    split_i : (n_splits,) int ndarray
        The q-point indices where there is LO-TO splitting, if applicable.
        Otherwise empty.
    split_freqs : (n_splits, 3*n_ions) float ndarray
        Holds the additional LO-TO split phonon frequencies for the q-points
        specified in split_i. Empty if no LO-TO splitting. Default units meV
    split_eigenvecs : (n_splits, 3*n_ions, n_ions, 3) complex ndarray
        Holds the additional LO-TO split dynamical matrix eigenvectors for the
        q-points specified in split_i. Empty if no LO-TO splitting

    """

    def __init__(self, seedname, model='CASTEP', path='', qpts=np.array([]),
                 **kwargs):
        """
        Calls functions to read the correct file(s) and sets InterpolationData
        attributes, additionally can calculate frequencies/eigenvectors at
        specified q-points

        Parameters
        ----------
        seedname : str
            Seedname of file(s) to read
        model : {'CASTEP'}, optional, default 'CASTEP'
            Which model has been used. e.g. if seedname = 'quartz' and
            model='CASTEP', the 'quartz.castep_bin' file will be read
        path : str, optional
            Path to dir containing the file(s), if in another directory
        qpts : (n_qpts, 3) float ndarray, optional
            Q-point coordinates to use for an initial interpolation calculation
        **kwargs
            If qpts has been specified, kwargs may be used to pass keyword
            arguments to calculate_fine_phonons
        """
        self._get_data(seedname, model, path)

        self.seedname = seedname
        self.model = model
        self.qpts = qpts
        self.n_qpts = len(qpts)
        self.eigenvecs = np.array([])
        self.freqs = np.array([])*ureg.meV

        self.split_i = np.array([], dtype=np.int32)
        self.split_eigenvecs = np.array([])
        self.split_freqs = np.array([])*ureg.meV

        if self.n_qpts > 0:
            self.calculate_fine_phonons(qpts, **kwargs)

    def _get_data(self, seedname, model, path):
        """"
        Calls the correct reader to get the required data, and sets the
        PhononData attributes

        Parameters
        ----------
        seedname : str
            Seedname of file(s) to read
        model : {'CASTEP'}, optional, default 'CASTEP'
            Which model has been used. e.g. if seedname = 'quartz' and
            model='CASTEP', the 'quartz.castep_bin' file will be read
        path : str, optional
            Path to dir containing the file(s), if in another directory
        """
        if model.lower() == 'castep':
            data = _castep._read_interpolation_data(seedname, path)
        else:
            raise ValueError(
                "{:s} is not a valid model, please use one of {{'CASTEP'}}"
                .format(model))

        self.n_ions = data['n_ions']
        self.n_branches = data['n_branches']
        self.cell_vec = data['cell_vec']
        self.recip_vec = data['recip_vec']
        self.ion_r = data['ion_r']
        self.ion_type = data['ion_type']
        self.ion_mass = data['ion_mass']
        self.force_constants = data['force_constants']
        self.sc_matrix = data['sc_matrix']
        self.n_cells_in_sc = data['n_cells_in_sc']
        self.cell_origins = data['cell_origins']

        try:
            self.born = data['born']
            self.dielectric = data['dielectric']
        except KeyError:
            pass

    def calculate_fine_phonons(
        self, qpts, asr=None, precondition=False, set_attrs=True, dipole=True,
            eta_scale=1.0, splitting=True):
        """
        Calculate phonon frequencies and eigenvectors at specified q-points
        from a supercell force constant matrix via interpolation. For more
        information on the method see section 2.5:
        http://www.tcm.phy.cam.ac.uk/castep/Phonons_Guide/Castep_Phonons.html

        Parameters
        ----------
        qpts : (n_qpts, 3) float ndarray
            The q-points to interpolate onto
        asr : {'realspace', 'reciprocal'}, optional, default None
            Which acoustic sum rule correction to apply. 'realspace' applies
            the correction to the force constant matrix in real space.
            'reciprocal' applies the correction to the dynamical matrix at
            every q-point
        precondition : boolean, optional, default False
            Whether to precondition the dynamical matrix using the
            eigenvectors from the previous q-point
        set_attrs : boolean, optional, default True
            Whether to set the freqs, eigenvecs, qpts and n_qpts attributes of
            the InterpolationData object to the newly calculated values
        dipole : boolean, optional, default True
            Calculates the dipole tail correction to the dynamical matrix at
            each q-point using the Ewald sum, if the Born charges and
            dielectric permitivitty tensor are present.
        eta_scale : float, optional, default 1.0
            Changes the cutoff in real/reciprocal space for the dipole Ewald
            sum. A higher value uses more reciprocal terms
        splitting : boolean, optional, default True
            Whether to calculate the LO-TO splitting at the gamma points. Only
            applied if dipole is True and the Born charges and dielectric
            permitivitty tensor are present.

        Returns
        -------
        freqs : (n_qpts, 3*n_ions) float ndarray
            The phonon frequencies (same as set to InterpolationData.freqs)
        eigenvecs : (n_qpts, 3*n_ions, n_ions, 3) complex ndarray
            The phonon eigenvectors (same as set to
            InterpolationData.eigenvecs)
        """
        if asr == 'realspace':
            if not hasattr(self, 'force_constants_asr'):
                self.force_constants_asr = self._enforce_realspace_asr()
            force_constants = self.force_constants_asr.magnitude
        else:
            force_constants = self.force_constants.magnitude

        if not hasattr(self, 'born') or not hasattr(self, 'dielectric'):
            dipole = False
        if not dipole:
            splitting = False

        if dipole and (not hasattr(self, 'eta_scale') or
                       eta_scale != self._eta_scale):
            self._dipole_correction_init(eta_scale)

        ion_mass = self.ion_mass.to('e_mass').magnitude
        sc_matrix = self.sc_matrix
        cell_origins = self.cell_origins
        n_ions = self.n_ions
        n_branches = self.n_branches
        n_qpts = len(qpts)
        freqs = np.zeros((n_qpts, n_branches))
        eigenvecs = np.zeros((n_qpts, n_branches, n_ions, 3),
                             dtype=np.complex128)
        split_i = np.array([], dtype=np.int32)
        split_freqs = np.empty((0, n_branches))
        split_eigenvecs = np.empty((0, n_branches, n_ions, 3))

        # Build list of all possible supercell image coordinates
        lim = 2  # Supercell image limit
        sc_image_r = self._get_all_origins(
            np.repeat(lim, 3) + 1, min_xyz=-np.repeat(lim, 3))
        # Get a list of all the unique supercell image origins and cell origins
        # in x, y, z and how to rebuild them to minimise expensive phase
        # calculations later
        sc_offsets = np.einsum('ji,kj->ki', sc_matrix, sc_image_r)
        unique_sc_offsets = [[] for i in range(3)]
        unique_sc_i = np.zeros((len(sc_offsets), 3), dtype=np.int32)
        unique_cell_origins = [[] for i in range(3)]
        unique_cell_i = np.zeros((len(cell_origins), 3), dtype=np.int32)
        for i in range(3):
            unique_sc_offsets[i], unique_sc_i[:, i] = np.unique(
                sc_offsets[:, i], return_inverse=True)
            unique_cell_origins[i], unique_cell_i[:, i] = np.unique(
                self.cell_origins[:, i], return_inverse=True)

        # Construct list of supercell ion images
        if not hasattr(self, 'sc_image_i'):
            self._calculate_supercell_images(lim)
        n_sc_images = self._n_sc_images

        # Precompute fc matrix weighted by number of supercell ion images
        # (for cumulant method)
        n_sc_images_repeat = np.transpose(
            n_sc_images.repeat(3, axis=2).repeat(3, axis=1), axes=[0, 2, 1])
        fc_img_weighted = np.divide(
            force_constants, n_sc_images_repeat, where=n_sc_images_repeat != 0)

        # Precompute dynamical matrix mass weighting
        masses = np.tile(np.repeat(ion_mass, 3), (3*n_ions, 1))
        dyn_mat_weighting = 1/np.sqrt(masses*np.transpose(masses))

        if asr == 'reciprocal':
            q_gamma = np.array([0., 0., 0.])
            dyn_mat_gamma = self._calculate_dyn_mat(
                q_gamma, fc_img_weighted, unique_sc_offsets,
                unique_sc_i, unique_cell_origins, unique_cell_i)
            if dipole:
                dyn_mat_gamma += self._calculate_dipole_correction(q_gamma)
            try:
                ac_i, g_evals, g_evecs = self._find_acoustic_modes(
                    dyn_mat_gamma)
            except Exception:
                warnings.warn(('\nError correcting for acoustic sum rule, '
                               'could not find 3 acoustic modes.\nReturning '
                               'uncorrected dynamical matrix'), stacklevel=2)
                asr = None

        prev_evecs = np.identity(3*n_ions)
        for q in range(n_qpts):
            qpt = qpts[q, :]

            dyn_mat = self._calculate_dyn_mat(
                qpt, fc_img_weighted, unique_sc_offsets, unique_sc_i,
                unique_cell_origins, unique_cell_i)

            if dipole:
                dipole_corr = self._calculate_dipole_correction(qpt)
                dyn_mat += dipole_corr

            if asr == 'reciprocal':
                dyn_mat = self._enforce_reciprocal_asr(
                    dyn_mat, ac_i, g_evals, g_evecs)

            # Calculate LO-TO splitting by calculating non-analytic correction
            # to dynamical matrix
            if splitting and is_gamma(qpt):
                if q == 0:
                    q_dirs = [qpts[1]]
                elif q == (n_qpts - 1):
                    q_dirs = [qpts[-2]]
                else:
                    q_dirs = [-qpts[q - 1], qpts[q + 1]]
                na_corrs = np.zeros((len(q_dirs), 3*n_ions, 3*n_ions),
                                    dtype=np.complex128)
                for i, q_dir in enumerate(q_dirs):
                    na_corrs[i] = self._calculate_gamma_correction(q_dir)
            else:
                # Correction is zero if not a gamma point or splitting = False
                na_corrs = np.array([0])

            for i, na_corr in enumerate(na_corrs):
                dyn_mat_corr = dyn_mat + na_corr

                # Mass weight dynamical matrix
                dyn_mat_corr *= dyn_mat_weighting

                if precondition:
                    dyn_mat_corr = np.matmul(np.matmul(np.transpose(
                        np.conj(prev_evecs)), dyn_mat_corr), prev_evecs)

                try:
                    evals, evecs = np.linalg.eigh(dyn_mat_corr)
                # Fall back to zheev if eigh fails (eigh calls zheevd)
                except np.linalg.LinAlgError:
                    evals, evecs, info = zheev(dyn_mat_corr)

                prev_evecs = evecs
                evecs = np.reshape(np.transpose(evecs),
                                   (n_branches, n_ions, 3))
                # Set imaginary frequencies to negative
                imag_freqs = np.where(evals < 0)
                evals = np.sqrt(np.abs(evals))
                evals[imag_freqs] *= -1

                if i == 0:
                    eigenvecs[q, :] = evecs
                    freqs[q, :] = evals
                else:
                    split_i = np.concatenate((split_i, [q]))
                    ax = np.newaxis
                    split_freqs = np.concatenate((split_freqs, evals[ax]))
                    split_eigenvecs = np.concatenate(
                        (split_eigenvecs, evecs[ax]))

        freqs = (freqs*ureg.hartree).to(self.freqs.units, 'spectroscopy')
        split_freqs = (split_freqs*ureg.hartree).to(
            self.split_freqs.units, 'spectroscopy')
        if set_attrs:
            self.asr = asr
            self.dipole = dipole
            self.n_qpts = n_qpts
            self.qpts = qpts
            self.weights = np.full(len(qpts), 1.0/n_qpts)
            self.freqs = freqs
            self.eigenvecs = eigenvecs

            self.split_i = split_i
            self.split_freqs = split_freqs
            self.split_eigenvecs = split_eigenvecs

        return freqs, eigenvecs

    def _calculate_dyn_mat(self, q, fc_img_weighted, unique_sc_offsets,
                           unique_sc_i, unique_cell_origins, unique_cell_i):
        """
        Calculate the non mass weighted dynamical matrix at a specified
        q-point from the image weighted force constants matrix and the indices
        specifying the periodic images. See eq. 1.5:
        http://www.tcm.phy.cam.ac.uk/castep/Phonons_Guide/Castep_Phonons.html

        Parameters
        ----------
        q : (3,) float ndarray
            The q-point to calculate the correction for
        fc_img_weighted : (n_cells_in_sc, 3*n_ions, 3*n_ions) float ndarray
            The force constants matrix weighted by the number of supercell ion
            images for each ij displacement
        unique_sc_offsets : list of lists of ints
            A list containing 3 lists of the unique supercell image offsets in
            each direction. The supercell offset is calculated by multiplying
            the supercell matrix by the supercell image indices (obtained by
            _get_all_origins()). A list of lists rather than a
            Numpy array is used as the 3 lists are independent and their size
            is not known beforehand
        unique_sc_i : ((2*lim + 1)**3, 3) int ndarray
            The indices needed to reconstruct sc_offsets from the unique
            values in unique_sc_offsets
        unique_cell_origins : list of lists of ints
            A list containing 3 lists of the unique cell origins in each
            direction. A list of lists rather than a Numpy array is used as
            the 3 lists are independent and their size is not known beforehand
        unique_sc_i : (cell_origins, 3) int ndarray
            The indices needed to reconstruct cell_origins from the unique
            values in unique_cell_origins

        Returns
        -------
        dyn_mat : (3*n_ions, 3*n_ions) complex ndarray
            The non mass weighted dynamical matrix at q
        """

        n_ions = self.n_ions
        sc_image_i = self._sc_image_i
        dyn_mat = np.zeros((n_ions*3, n_ions*3), dtype=np.complex128)

        # Cumulant method: for each ij ion-ion displacement sum phases for
        # all possible supercell images, then multiply by the cell phases
        # to account for j ions in different cells. Then multiply by the
        # image weighted fc matrix for each 3 x 3 ij displacement

        # Make sc_phases 1 longer than necessary, so when summing phases for
        # supercell images if there is no image, an index of -1 and hence
        # phase of zero can be used
        sc_phases = np.zeros(len(unique_sc_i) + 1, dtype=np.complex128)
        sc_phases[:-1], cell_phases = self._calculate_phases(
            q, unique_sc_offsets, unique_sc_i, unique_cell_origins,
            unique_cell_i)
        sc_phase_sum = np.sum(sc_phases[sc_image_i],
                              axis=3)
        ax = np.newaxis
        ij_phases = cell_phases[:, ax, ax]*sc_phase_sum
        full_dyn_mat = fc_img_weighted*(
            np.transpose(ij_phases, axes=[0, 2, 1])
            .repeat(3, axis=2)
            .repeat(3, axis=1))
        dyn_mat = np.sum(full_dyn_mat, axis=0)

        # Need to transpose dyn_mat to have [i, j] ion indices, as it was
        # formed by summing the force_constants matrix which has [j, i]
        # indices
        return np.transpose(dyn_mat)

    def _dipole_correction_init(self, eta_scale=1.0):
        """
        Calculate the q-independent parts of the long range correction to the
        dynamical matrix for efficiency. The method used is based on the
        Ewald sum, see eqs 72-74 from Gonze and Lee PRB 55, 10355 (1997)

        Parameters
        ----------
        eta_scale : float, optional, default 1.0
            Changes the cutoff in real/reciprocal space for the dipole Ewald
            sum. A higher value uses more reciprocal terms
        """

        cell_vec = self.cell_vec.to('bohr').magnitude
        recip = self.recip_vec.to('1/bohr').magnitude
        n_ions = self.n_ions
        ion_r = self.ion_r
        born = self.born.magnitude
        dielectric = self.dielectric
        inv_dielectric = np.linalg.inv(dielectric)
        sqrt_pi = math.sqrt(math.pi)

        # Calculate real/recip weighting
        abc_mag = np.linalg.norm(cell_vec, axis=1)
        mean_abc_mag = np.prod(abc_mag)**(1.0/3)
        eta = (sqrt_pi/mean_abc_mag)*n_ions**(1.0/6)
        # Use eta = lambda * |permittivity|**(1/6)
        eta = eta*np.power(np.linalg.det(dielectric), 1.0/6)*eta_scale
        eta_2 = eta**2

        # Set limits and tolerances
        max_shells = 50
        frac_tol = 1e-15

        # Calculate q=0 real space term
        real_q0 = np.zeros((n_ions, n_ions, 3, 3))
        # No. of independent i, j ion entries (to use i, j symmetry to
        # minimise size of stored H_ab)
        n_elems = np.sum(range(1, n_ions + 1))
        H_ab = np.zeros((0, n_elems, 3, 3))
        cells = np.zeros((0, 3))
        ion_r_cart = np.einsum('ij,jk->ik', ion_r, cell_vec)
        ion_r_e = np.einsum('ij,jk->ik', ion_r_cart, inv_dielectric)
        for n in range(max_shells):
            cells_tmp = self._get_shell_origins(n)
            cells_cart = np.einsum('ij,jk->ik', cells_tmp, cell_vec)
            cells_e = np.einsum(
                'ij,jk->ik', cells_cart, inv_dielectric)
            H_ab_tmp = np.zeros((len(cells_tmp), n_elems, 3, 3))
            for i in range(n_ions):
                idx = np.sum(range(n_ions - i, n_ions), dtype=np.int32)
                for j in range(i, n_ions):
                    if n == 0 and i == j:
                        continue
                    rij_cart = ion_r_cart[i] - ion_r_cart[j]
                    rij_e = ion_r_e[i] - ion_r_e[j]
                    diffs = rij_cart - cells_cart
                    deltas = rij_e - cells_e
                    norms_2 = np.einsum('ij,ij->i', deltas, diffs)*eta_2
                    norms = np.sqrt(norms_2)

                    # Calculate H_ab
                    exp_term = 2*np.exp(-norms_2)/(sqrt_pi*norms_2)
                    erfc_term = erfc(norms)/(norms*norms_2)
                    f1 = eta_2*(3*erfc_term/norms_2 + exp_term*(3/norms_2 + 2))
                    f2 = erfc_term + exp_term
                    deltas_ab = np.einsum('ij,ik->ijk', deltas, deltas)
                    H_ab_tmp[:, idx + j] = (
                        np.einsum('i,ijk->ijk', f1, deltas_ab)
                        - np.einsum('i,jk->ijk', f2, inv_dielectric))
            # End series when current terms are less than the fractional
            # tolerance multiplied by the term for the cell at R=0
            if n == 0:
                r0_max = np.amax(np.abs(H_ab_tmp))
            if np.amax(np.abs(H_ab_tmp)) > frac_tol*r0_max:
                H_ab = np.concatenate((H_ab, H_ab_tmp))
                cells = np.concatenate((cells, cells_tmp))
            else:
                break
        # Use compact H_ab to fill in upper triangular of the realspace term
        real_q0[np.triu_indices(n_ions)] = np.sum(H_ab, axis=0)
        real_q0 *= eta**3/math.sqrt(np.linalg.det(dielectric))

        # Calculate the q=0 reciprocal term
        recip_q0 = np.zeros((n_ions, n_ions, 3, 3), dtype=np.complex128)
        # Add G = 0 vectors to list, for later calculations when q !=0,
        # but don't calculate for q=0
        gvecs_cart = np.array([[0., 0., 0.]])
        gvec_phases = np.tile([1. + 0.j], (1, n_ions))
        for n in range(1, max_shells):
            gvecs = self._get_shell_origins(n)
            gvecs_cart_tmp = np.einsum('ij,jk->ik', gvecs, recip)
            gvec_dot_r = np.einsum('ij,kj->ik', gvecs, ion_r)
            gvec_phases_tmp = np.exp(2j*math.pi*gvec_dot_r)
            gvecs_ab = np.einsum('ij,ik->ijk', gvecs_cart_tmp, gvecs_cart_tmp)
            k_len_2 = np.einsum('ijk,jk->i', gvecs_ab, dielectric)/(4*eta_2)
            recip_exp = np.exp(-k_len_2)/k_len_2
            recip_q0_tmp = np.zeros((n_ions, n_ions, 3, 3),
                                    dtype=np.complex128)
            for i in range(n_ions):
                for j in range(i, n_ions):
                    phase_exp = gvec_phases_tmp[:, i]/gvec_phases_tmp[:, j]
                    recip_q0_tmp[i, j] = np.einsum(
                        'ijk,i,i->jk', gvecs_ab, phase_exp, recip_exp)
            # End series when current terms are less than the fractional
            # tolerance multiplied by the max term for the first shell
            if n == 1:
                first_shell_max = np.amax(np.abs(recip_q0_tmp))
            if np.amax(np.abs(recip_q0_tmp)) > frac_tol*first_shell_max:
                gvecs_cart = np.concatenate((gvecs_cart, gvecs_cart_tmp))
                gvec_phases = np.concatenate((gvec_phases, gvec_phases_tmp))
                recip_q0 += recip_q0_tmp
            else:
                break
        cell_volume = np.dot(cell_vec[0], np.cross(cell_vec[1], cell_vec[2]))
        recip_q0 *= math.pi/(cell_volume*eta_2)

        # Fill in remaining entries by symmetry
        for i in range(1, n_ions):
            for j in range(i):
                real_q0[i, j] = np.conj(real_q0[j, i])
                recip_q0[i, j] = np.conj(recip_q0[j, i])

        # Calculate the q=0 correction, to be subtracted from the corrected
        # diagonal at each q
        dipole_q0 = np.zeros((n_ions, 3, 3), dtype=np.complex128)
        for i in range(n_ions):
            for j in range(n_ions):
                for a in range(3):
                    for b in range(3):
                        dipole_q0[i, a, b] += np.sum(
                            np.einsum('i,j', born[i, a, :], born[j, b, :])
                            *(recip_q0[i, j] - real_q0[i, j]))
            # Symmetrise 3x3
            dipole_q0[i] = 0.5*(dipole_q0[i] + np.transpose(dipole_q0[i]))

        self._eta_scale = eta_scale
        self._eta = eta
        self._H_ab = H_ab
        self._cells = cells
        self._gvecs_cart = gvecs_cart
        self._gvec_phases = gvec_phases
        self._dipole_q0 = dipole_q0
        # Store cell/recip vectors as magnitudes so they don't have to be
        # converted inside _calculate_dipole_correction at every q-point as
        # this has high overhead
        self._cell_vec_bohr = self.cell_vec.to('bohr').magnitude
        self._recip_bohr = self.recip_vec.to('1/bohr').magnitude


    def _calculate_dipole_correction(self, q):
        """
        Calculate the long range correction to the dynamical matrix using the
        Ewald sum, see eqs 72-74 from Gonze and Lee PRB 55, 10355 (1997)

        Parameters
        ----------
        q : (3,) float ndarray
            The q-point to calculate the correction for

        Returns
        -------
        corr : (3*n_ions, 3*n_ions) complex ndarray
            The correction to the dynamical matrix
        """
        cell_vec = self._cell_vec_bohr
        recip = self._recip_bohr
        n_ions = self.n_ions
        ion_r = self.ion_r
        born = self.born.magnitude
        dielectric = self.dielectric
        eta = self._eta
        eta_2 = eta**2
        H_ab = self._H_ab
        cells = self._cells
        q_norm = q - np.rint(q)  # Normalised q-pt

        # Don't include G=0 vector if q=0
        if is_gamma(q_norm):
            gvec_phases = self._gvec_phases[1:]
            gvecs_cart = self._gvecs_cart[1:]
        else:
            gvec_phases = self._gvec_phases
            gvecs_cart = self._gvecs_cart

        # Calculate real space term
        # Calculate real space phase factor
        q_dot_ra = np.einsum('i,ji->j', q_norm, cells)
        real_phases = np.exp(2j*math.pi*q_dot_ra)
<<<<<<< HEAD

        real_dipole_tmp = self._calculate_real_dipole_numba(H_ab, real_phases)
        real_dipole = np.zeros((n_ions, n_ions, 3, 3), dtype=np.complex128)
        triu_idx = np.triu_indices(n_ions)
        real_dipole[triu_idx] = real_dipole_tmp
=======
        real_dipole_tmp = np.einsum('i,ijkl->jkl', real_phases, H_ab)
        idx_u = np.triu_indices(n_ions)
        real_dipole[idx_u] = real_dipole_tmp
>>>>>>> d1372de6
        real_dipole *= eta**3/math.sqrt(np.linalg.det(dielectric))

        # Calculate reciprocal term
        recip_dipole = np.zeros((n_ions, n_ions, 3, 3), dtype=np.complex128)
        # Calculate q-point phases
        q_dot_r = np.einsum('i,ji->j', q_norm, ion_r)
        q_phases = np.exp(2j*math.pi*q_dot_r)
        q_cart = np.dot(q_norm, recip)
        # Calculate k-vector symmetric matrix
        kvecs = gvecs_cart + q_cart
        kvecs_ab = np.einsum('ij,ik->ijk', kvecs, kvecs)
        k_len_2 = np.einsum('ijk,jk->i', kvecs_ab, dielectric)/(4*eta_2)
        recip_exp = np.einsum('ijk,i->ijk', kvecs_ab, np.exp(-k_len_2)/k_len_2)
        for i in range(n_ions):
                phase_exp = ((gvec_phases[:, i, None]*q_phases[i])
                             /(gvec_phases[:, i:]*q_phases[i:]))
                recip_dipole[i, i:] = np.einsum(
                    'ikl,ij->jkl', recip_exp, phase_exp)
        cell_volume = np.dot(cell_vec[0], np.cross(cell_vec[1], cell_vec[2]))
        recip_dipole *= math.pi/(cell_volume*eta_2)

        # Fill in remaining entries by symmetry
        # Mask so we don't count diagonal twice
        mask = np.tri(n_ions, k=-1)[:, :, np.newaxis, np.newaxis]
        real_dipole = real_dipole + mask*np.conj(
            np.transpose(real_dipole, axes=[1, 0, 2, 3]))
        recip_dipole = recip_dipole + mask*np.conj(
            np.transpose(recip_dipole, axes=[1, 0, 2, 3]))

        # Multiply by Born charges and subtract q=0 from diagonal
        dipole = np.zeros((n_ions, n_ions, 3, 3), dtype=np.complex128)
        dipole_tmp = recip_dipole - real_dipole
        for i in range(n_ions):
            dipole[i] = np.einsum('ij,klm,kjm->kil',
                                  born[i], born, dipole_tmp[i])
            dipole[i, i] -= self._dipole_q0[i]

        return np.reshape(np.transpose(dipole, axes=[0, 2, 1, 3]),
                          (3*n_ions, 3*n_ions))

    @staticmethod
    @jit(nopython=True, nogil=True, parallel=True)
    def _calculate_real_dipole_numba(H_ab, real_phases):
        real_dipole_tmp = np.zeros((H_ab.shape[1], 3, 3), dtype=np.complex128)

        for i in prange(len(H_ab)):
            real_dipole_tmp += real_phases[i]*H_ab[i]

        return real_dipole_tmp

    def _calculate_gamma_correction(self, q_dir):
        """
        Calculate non-analytic correction to the dynamical matrix at q=0 for
        a specified direction of approach. See Eq. 60 of X. Gonze and C. Lee,
        PRB (1997) 55, 10355-10368.

        Parameters
        ----------
        q_dir : (3,) float ndarray
            The direction along which q approaches 0, in reciprocal fractional
            coordinates

        Returns
        -------
        na_corr : (3*n_ions, 3*n_ions) complex ndarray
            The correction to the dynamical matrix
        """
        cell_vec = self.cell_vec.to('bohr').magnitude
        n_ions = self.n_ions
        born = self.born.magnitude
        dielectric = self.dielectric

        cell_volume = np.dot(cell_vec[0], np.cross(cell_vec[1], cell_vec[2]))
        denominator = np.einsum('ij,i,j', dielectric, q_dir, q_dir)
        factor = 4*math.pi/(cell_volume*denominator)

        q_born_sum = np.einsum('ijk,k->ij', born, q_dir)
        na_corr = np.zeros((3*n_ions, 3*n_ions), dtype=np.complex128)
        for i in range(n_ions):
            for j in range(n_ions):
                na_corr[3*i:3*(i+1), 3*j:3*(j+1)] = np.einsum(
                    'i,j->ij', q_born_sum[i], q_born_sum[j])
        na_corr *= factor

        return na_corr

    def _get_shell_origins(self, n):
        """
        Given the shell number, compute all the cell origins that lie in that
        shell

        Parameters
        ----------
        n : int
            The shell number

        Returns
        -------
        origins : ((2*n + 1)**3 - (2*n - 1)**3, 3) int ndarray
            The cell origins. Note: if n = 0, origins = [[0, 0, 0]]

        """

        if n == 0:
            return np.array([[0, 0, 0]], dtype=np.int32)

        # Coordinates of cells in xy plane where z=0, xz plane where y=0, yz
        # plane where x=0. Note: to avoid duplicating cells at the edges,
        # the xz plane has (2*n + 1) - 2 rows in z, rather than
        # (2*n + 1). The yz plane also has (2*n + 1) - 2 rows in z and
        # (2*n + 1) - 2 columns in y
        xy = self._get_all_origins([n+1, n+1, 1], min_xyz=[-n, -n, 0])
        xz = self._get_all_origins([n+1, 1, n], min_xyz=[-n, 0, -n+1])
        yz = self._get_all_origins([1, n, n], min_xyz=[0, -n+1, -n+1])

        # Offset each plane by n and -n to get the 6 planes that make up the
        # shell
        origins = np.zeros(((2*n+1)**3-(2*n-1)**3, 3), dtype=np.int32)
        for i, ni in enumerate([-n, n]):
            origins[i*len(xy):(i+1)*len(xy)] = xy
            origins[i*len(xy):(i+1)*len(xy), 2] = ni
            io = 2*len(xy)
            origins[io+i*len(xz):io+(i+1)*len(xz)] = xz
            origins[io+i*len(xz):io+(i+1)*len(xz), 1] = ni
            io = 2*(len(xy) + len(xz))
            origins[io+i*len(yz):io+(i+1)*len(yz)] = yz
            origins[io+i*len(yz):io+(i+1)*len(yz), 0] = ni

        return origins

    def _get_all_origins(self, max_xyz, min_xyz=[0, 0, 0], step=1):
        """
        Given the max/min number of cells in each direction, get a list of all
        possible cell origins

        Parameters
        ----------
        max_xyz : (3,) int ndarray
            The number of cells to count to in each direction
        min_xyz : (3,) int ndarray, optional, default [0,0,0]
            The cell number to count from in each direction
        step : integer, optional, default 1
            The step between cells

        Returns
        -------
        origins : (prod(max_xyz - min_xyz)/step, 3) int ndarray
            The cell origins
        """
        diff = np.absolute(np.subtract(max_xyz, min_xyz))
        nx = np.repeat(range(min_xyz[0], max_xyz[0], step), diff[1]*diff[2])
        ny = np.repeat(np.tile(range(min_xyz[1], max_xyz[1], step), diff[0]),
                       diff[2])
        nz = np.tile(range(min_xyz[2], max_xyz[2], step), diff[0]*diff[1])

        return np.column_stack((nx, ny, nz))

    def _enforce_realspace_asr(self):
        """
        Apply a transformation to the force constants matrix so that it
        satisfies the acousic sum rule. Diagonalise, shift the acoustic modes
        to almost zero then construct the correction to the force constants
        matrix using the eigenvectors. For more information see section 2.3.4:
        http://www.tcm.phy.cam.ac.uk/castep/Phonons_Guide/Castep_Phonons.html

        Returns
        -------
        force_constants : (n_cells_in_sc, 3*n_ions, 3*n_ions) float ndarray
            The corrected force constants matrix
        """
        cell_origins = self.cell_origins
        sc_matrix = self.sc_matrix
        n_cells_in_sc = self.n_cells_in_sc
        n_ions = self.n_ions
        force_constants = self.force_constants.magnitude
        ax = np.newaxis

        # Compute square matrix giving relative index of cells in sc
        n_ions_in_sc = n_ions*n_cells_in_sc
        sq_fc = np.zeros((3*n_ions_in_sc, 3*n_ions_in_sc))
        inv_sc_matrix = np.linalg.inv(np.transpose(sc_matrix))
        cell_origins_sc = np.einsum('ij,kj->ik', cell_origins, inv_sc_matrix)
        for nc in range(n_cells_in_sc):
            # Get all possible cell-cell vector combinations
            inter_cell_vectors = cell_origins_sc - np.tile(cell_origins_sc[nc],
                                                           (n_cells_in_sc, 1))
            # Compare cell-cell vectors with origin-cell vectors and determine
            # which are equivalent
            # Do calculation in chunks, so loop can be broken if all
            # equivalent vectors have been found
            N = 100
            dist_min = np.full((n_cells_in_sc), sys.float_info.max)
            sc_relative_index = np.zeros(n_cells_in_sc, dtype=np.int32)
            for i in range(int((n_cells_in_sc - 1)/N) + 1):
                ci = i*N
                cf = min((i + 1)*N, n_cells_in_sc)
                dist = (inter_cell_vectors[:, ax, :] -
                        cell_origins_sc[ax, ci:cf, :])
                dist_frac = dist - np.rint(dist)
                dist_frac_sum = np.sum(np.abs(dist_frac), axis=2)
                scri_current = np.argmin(dist_frac_sum, axis=1)
                dist_min_current = dist_frac_sum[
                    range(n_cells_in_sc), scri_current]
                replace = dist_min_current < dist_min
                sc_relative_index[replace] = ci + scri_current[replace]
                dist_min[replace] = dist_min_current[replace]
                if np.all(dist_min <= 16*sys.float_info.epsilon):
                    break
            if (np.any(dist_min > 16*sys.float_info.epsilon)):
                warnings.warn(('Error correcting FC matrix for acoustic sum '
                               'rule, supercell relative index couldn\'t be '
                               'found. Returning uncorrected FC matrix'))
                return self.force_constants
            sq_fc[3*nc*n_ions:3*(nc+1)*n_ions, :] = np.transpose(
                np.reshape(force_constants[sc_relative_index],
                           (3*n_cells_in_sc*n_ions, 3*n_ions)))
        try:
            ac_i, evals, evecs = self._find_acoustic_modes(sq_fc)
        except Exception:
            warnings.warn(('\nError correcting for acoustic sum rule, could '
                           'not find 3 acoustic modes.\nReturning uncorrected '
                           'FC matrix'), stacklevel=2)
            return self.force_constants

        # Correct force constant matrix - set acoustic modes to almost zero
        fc_tol = 1e-8*np.min(np.abs(evals))
        for ac in ac_i:
            sq_fc -= (fc_tol + evals[ac])*np.einsum(
                'i,j->ij', evecs[:, ac], evecs[:, ac])

        fc = np.reshape(sq_fc[:, :3*n_ions],
                        (n_cells_in_sc, 3*n_ions, 3*n_ions))
        fc = fc*self.force_constants.units

        return fc

    def _enforce_reciprocal_asr(self, dyn_mat, ac_i, g_evals, g_evecs):
        """
        Apply a transformation to the dynamical matrix at so that it
        satisfies the acousic sum rule. Diagonalise, shift the acoustic modes
        to almost zero then reconstruct the dynamical matrix using the
        eigenvectors. For more information see section 2.3.4:
        http://www.tcm.phy.cam.ac.uk/castep/Phonons_Guide/Castep_Phonons.html

        Parameters
        ----------
        dyn_mat : (3*n_ions, 3*n_ions) complex ndarray
            The uncorrected, non mass-weighted dynamical matrix at q
        ac_i : (3,) int ndarray
            The indices of the acoustic modes at the gamma point
        g_evals : (3*n_ions,) float ndarray
            Dynamical matrix eigenvalues at gamma
        g_evecs : (3*n_ions, 3*n_ions) complex ndarray
            Dynamical matrix eigenvectors at gamma

        Returns
        -------
        dyn_mat : (3*n_ions, 3*n_ions) complex ndarray
            The corrected, non mass-weighted dynamical matrix at q
        """
        tol = (ureg('amu').to('e_mass')
               *0.1*ureg('1/cm').to('1/bohr')**2).magnitude

        for i, ac in enumerate(ac_i):
            dyn_mat -= (tol*i + g_evals[ac])*np.einsum(
                'i,j->ij', g_evecs[:, ac], g_evecs[:, ac])

        return dyn_mat

    def _find_acoustic_modes(self, dyn_mat):
        """
        Find the acoustic modes from a dynamical matrix, they should have
        the sum of c of m amplitude squared = mass (note: have not actually
        included mass weighting here so assume mass = 1.0)

        Parameters
        ----------
        dyn_mat : (3*n_ions, 3*n_ions) complex ndarray
            A dynamical matrix

        Returns
        -------
        ac_i : (3,) int ndarray
            The indices of the acoustic modes
        evals : (3*n_ions) float ndarray
            Dynamical matrix eigenvalues
        evecs : (3*n_ions, 3*n_ions) complex ndarray
            Dynamical matrix eigenvectors
        """
        n_branches = dyn_mat.shape[0]
        n_ions = int(n_branches/3)

        evals, evecs = np.linalg.eigh(dyn_mat)
        evec_reshape = np.reshape(
            np.transpose(evecs), (n_branches, n_ions, 3))
        # Sum displacements for all ions in each branch
        c_of_m_disp = np.sum(evec_reshape, axis=1)
        c_of_m_disp_sq = np.sum(np.abs(c_of_m_disp)**2, axis=1)
        sensitivity = 0.5
        sc_mass = 1.0*n_ions
        # Check number of acoustic modes
        if np.sum(c_of_m_disp_sq > sensitivity*sc_mass) < 3:
            raise Exception('Could not find 3 acoustic modes')
        # Find indices of acoustic modes (3 largest c of m displacements)
        ac_i = np.argsort(c_of_m_disp_sq)[-3:]

        return ac_i, evals, evecs

    def _calculate_phases(self, q, unique_sc_offsets, unique_sc_i,
                          unique_cell_origins, unique_cell_i):
        """
        Calculate the phase factors for the supercell images and cells for a
        single q-point. The unique supercell and cell origins indices are
        required to minimise expensive exp and power operations

        Parameters
        ----------
        q : (3,) float ndarray
            The q-point to calculate the phase for
        unique_sc_offsets : list of lists of ints
            A list containing 3 lists of the unique supercell image offsets in
            each direction. The supercell offset is calculated by multiplying
            the supercell matrix by the supercell image indices (obtained by
            _get_all_origins()). A list of lists rather than a
            Numpy array is used as the 3 lists are independent and their size
            is not known beforehand
        unique_sc_i : ((2*lim + 1)**3, 3) int ndarray
            The indices needed to reconstruct sc_offsets from the unique
            values in unique_sc_offsets
        unique_cell_origins : list of lists of ints
            A list containing 3 lists of the unique cell origins in each
            direction. A list of lists rather than a Numpy array is used as
            the 3 lists are independent and their size is not known beforehand
        unique_cell_i : (cell_origins, 3) int ndarray
            The indices needed to reconstruct cell_origins from the unique
            values in unique_cell_origins

        Returns
        -------
        sc_phases : (unique_sc_i,) float ndarray
            Phase factors exp(iq.r) for each supercell image coordinate in
            sc_offsets
        cell_phases : (unique_cell_i,) float ndarray
            Phase factors exp(iq.r) for each cell coordinate in the supercell
        """

        # Only calculate exp(iq) once, then raise to power to get the phase at
        # different supercell/cell coordinates to minimise expensive exp
        # calculations
        # exp(iq.r) = exp(iqh.ra)*exp(iqk.rb)*exp(iql.rc)
        #           = (exp(iqh)^ra)*(exp(iqk)^rb)*(exp(iql)^rc)
        phase = np.exp(2j*math.pi*q)
        sc_phases = np.ones(len(unique_sc_i), dtype=np.complex128)
        cell_phases = np.ones(len(unique_cell_i), dtype=np.complex128)
        for i in range(3):
            unique_sc_phases = np.power(phase[i], unique_sc_offsets[i])
            sc_phases *= unique_sc_phases[unique_sc_i[:, i]]

            unique_cell_phases = np.power(phase[i], unique_cell_origins[i])
            cell_phases *= unique_cell_phases[unique_cell_i[:, i]]

        return sc_phases, cell_phases

    def _calculate_supercell_images(self, lim):
        """
        For each displacement of ion i in the unit cell and ion j in the
        supercell, calculate the number of supercell periodic images there are
        and which supercells they reside in, and sets the sc_image_i,
        and n_sc_images InterpolationData attributes

        Parameters
        ----------
        lim : int
            The supercell image limit
        """

        n_ions = self.n_ions
        cell_vec = self.cell_vec.to(ureg.bohr).magnitude
        ion_r = self.ion_r
        cell_origins = self.cell_origins
        n_cells_in_sc = self.n_cells_in_sc
        sc_matrix = self.sc_matrix
        ax = np.newaxis

        # List of points defining Wigner-Seitz cell
        ws_frac = np.array([[0, 0, 0], [0, 0, 1], [0, 1, 0], [0, 1, 1],
                            [0, 1, -1], [1, 0, 0], [1, 0, 1], [1, 0, -1],
                            [1, 1, 0], [1, 1, 1], [1, 1, -1], [1, -1, 0],
                            [1, -1, 1], [1, -1, -1]])
        cutoff_scale = 1.0

        # Calculate points of WS cell for this supercell
        sc_vecs = np.dot(sc_matrix, cell_vec)
        ws_list = np.dot(ws_frac, sc_vecs)
        inv_ws_sq = 1.0/np.sum(np.square(ws_list[1:]), axis=1)
        ws_list_norm = ws_list[1:]*inv_ws_sq[:, ax]

        # Get Cartesian coords of supercell images and ions in supercell
        sc_image_r = self._get_all_origins(
            np.repeat(lim, 3) + 1, min_xyz=-np.repeat(lim, 3))
        sc_image_cart = np.einsum('ij,jk->ik', sc_image_r, sc_vecs)
        sc_ion_r = np.einsum('ijk,kl->ijl',
                             cell_origins[:, ax, :] + ion_r[ax, :, :],
                             np.linalg.inv(np.transpose(sc_matrix)))
        sc_ion_cart = np.einsum('ijk,kl->ijl', sc_ion_r, sc_vecs)

        sc_image_i = np.full((n_cells_in_sc, n_ions, n_ions, (2*lim + 1)**3),
                             -1, dtype=np.int8)
        n_sc_images = np.zeros((n_cells_in_sc, n_ions, n_ions), dtype=np.int8)

        # Ordering of loops here is for efficiency:
        # ions in unit cell -> periodic supercell images -> WS points
        # This is so the ion-ion vectors in each loop will be similar,
        # so they are more likely to pass/fail the WS check together
        # so the last loop can be broken early
        for i in range(n_ions):
            rij = sc_ion_cart[0, i] - sc_ion_cart
            for im, sc_r in enumerate(sc_image_cart):
                # Get vector between j in supercell image and i in unit cell
                dists = rij - sc_r
                # Only want to include images where ion < halfway to ALL ws
                # points, so compare vector to all ws points
                for n, wsp in enumerate(ws_list_norm):
                    dist_wsp = np.absolute(np.sum(dists*wsp, axis=-1))
                    if n == 0:
                        nc_idx, nj_idx = np.where(
                            dist_wsp <= ((0.5*cutoff_scale + 0.001)))
                        # Reindex dists to remove elements where the ion is
                        # > halfway to WS point, to avoid wasted computation
                        dists = dists[nc_idx, nj_idx]
                    else:
                        # After first reindex, dists is now 1D so need to
                        # reindex like this instead
                        idx = np.where(
                            dist_wsp <= ((0.5*cutoff_scale + 0.001)))[0]
                        nc_idx = nc_idx[idx]
                        nj_idx = nj_idx[idx]
                        dists = dists[idx]
                    if len(nc_idx) == 0:
                        break
                    # If ion-ion vector has been < halfway to all WS points,
                    # this is a valid image! Save it
                    if n == len(ws_list_norm) - 1:
                        n_im_idx = n_sc_images[nc_idx, i, nj_idx]
                        sc_image_i[nc_idx, i, nj_idx, n_im_idx] = im
                        n_sc_images[nc_idx, i, nj_idx] += 1

        self._n_sc_images = n_sc_images
        # Truncate sc_image_i to the maximum ACTUAL images rather than the
        # maximum possible images to avoid storing and summing over
        # nonexistent images
        self._sc_image_i = sc_image_i[:, :, :, :np.max(n_sc_images)]

    def reorder_freqs(self):
        """
        Reorders frequencies across q-points in order to join branches, and
        sets the freqs and eigenvecs attributes to the newly ordered
        frequencies
        """
        if self.n_qpts == 0:
            warnings.warn(
                ('No frequencies in InterpolationData object, call '
                 'calculate_fine_phonons before reordering frequencies'),
                stacklevel=2)
            return
        super(InterpolationData, self).reorder_freqs()

    def calculate_structure_factor(self, scattering_lengths, dw_arg=None,
                                   **kwargs):
        """
        Calculate the one phonon inelastic scattering at each q-point
        See M. Dove Structure and Dynamics Pg. 226

        Parameters
        ----------
        scattering_lengths : dictionary
            Dictionary of spin and isotope averaged coherent scattering legnths
            for each element in the structure in fm e.g.
            {'O': 5.803, 'Zn': 5.680}
        dw_arg : (3,) float ndarray, optional, default None
            If set, will calculate the Debye-Waller factor on a Monkhorst-Pack
            grid
        **kwargs
            Passes keyword arguments to PhononData.calculate_structure_factor,
            if dw_arg is an ndarray, it can also pass arguments to
            calculate_fine_phonons when calculating phonons on the grid

        Returns
        -------
        sf : (n_qpts, n_branches) float ndarray
            The structure factor for each q-point and phonon branch
        """
        if self.n_qpts == 0:
            warnings.warn(
                ('No frequencies in InterpolationData object, call '
                 'calculate_fine_phonons before calling '
                 'calculate_structure_factor'),
                stacklevel=2)
            return None
        sf = super(InterpolationData, self).calculate_structure_factor(
            scattering_lengths, dw_arg=dw_arg, **kwargs)

        return sf

    def _get_dw_data(self, dw_arg, **kwargs):
        """
        Return Data object containing eigenvalues, vectors at the points where
        the Debye-Waller factor should be calculated, based on dw_arg

        Parameters
        ----------
        dw_arg : str or (3,) int ndarray
            If dw_arg is just a string, assume it's a seedname of a PhononData
            file, and read it. Otherwise calculate phonons on the specified
            MxNxL grid
        **kwargs
            Get passed to the PhononData initialisation if dw_arg is a string,
            to the InterpolationData initialisation otherwise
        """
        if isinstance(dw_arg, str):
            return super(InterpolationData, self)._get_dw_data(
                dw_arg, **kwargs)
        else:
            qgrid = mp_grid(dw_arg)
            return InterpolationData(self.seedname, model=self.model,
                                     qpts=qgrid, **kwargs)

    def calculate_sqw_map(self, scattering_lengths, ebins, **kwargs):
        """
        Calculate the structure factor for each q-point contained in data, and
        bin according to ebins to create a S(Q,w) map

        Parameters
        ----------
        scattering_lengths : dictionary
            Dictionary of spin and isotope averaged coherent scattering legnths
            for each element in the structure in fm e.g.
            {'O': 5.803, 'Zn': 5.680}
        ebins : (n_ebins + 1) float ndarray
            The energy bin edges in the same units as freqs
        **kwargs
            Passes keyword arguments on to
            PhononData.calculate_sqw_map

        Returns
        -------
        sqw_map : ndarray
            The intensity for each q-point and energy bin
        """
        if self.n_qpts == 0:
            warnings.warn(
                ('No frequencies in InterpolationData object, call '
                 'calculate_fine_phonons before calling '
                 'calculate_sqw_map'),
                stacklevel=2)
            return None
        sqw_map = super(InterpolationData, self).calculate_sqw_map(
            scattering_lengths, ebins, **kwargs)

        return sqw_map
<|MERGE_RESOLUTION|>--- conflicted
+++ resolved
@@ -1,1199 +1,1192 @@
-import math
-import sys
-import warnings
-import numpy as np
-from numba import jit, prange
-from scipy.linalg.lapack import zheev
-from scipy.special import erfc
-from euphonic import ureg
-from euphonic.util import is_gamma, mp_grid
-from euphonic.data.phonon import PhononData
-from euphonic._readers import _castep
-
-
-class InterpolationData(PhononData):
-    """
-    Extends PhononData. A class to read and store the data required for a
-    phonon interpolation calculation from model (e.g. CASTEP) output, and
-    calculate phonon frequencies/eigenvectors at arbitrary q-points via
-    Fourier interpolation
-
-    Attributes
-    ----------
-    seedname : str
-        Seedname specifying castep_bin file to read from
-    model : str
-        Records what model the data came from
-    n_ions : int
-        Number of ions in the unit cell
-    n_branches : int
-        Number of phonon dispersion branches
-    cell_vec : (3, 3) float ndarray
-        The unit cell vectors. Default units Angstroms
-    recip_vec : (3, 3) float ndarray
-        The reciprocal lattice vectors. Default units inverse Angstroms
-    ion_r : (n_ions,3) float ndarray
-        The fractional position of each ion within the unit cell
-    ion_type : (n_ions,) string ndarray
-        The chemical symbols of each ion in the unit cell. Ions are in the
-        same order as in ion_r
-    ion_mass : (n_ions,) float ndarray
-        The mass of each ion in the unit cell in atomic units
-    n_cells_in_sc : int
-        Number of cells in the supercell
-    sc_matrix : (3, 3) int ndarray
-        The supercell matrix
-    cell_origins : (n_cells_in_sc, 3) int ndarray
-        The locations of the unit cells within the supercell
-    force_constants : (n_cells_in_sc, 3*n_ions, 3*n_ions) float ndarray
-        Force constants matrix. Default units atomic units
-    n_qpts : int
-        Number of q-points used in the most recent interpolation calculation.
-        Default value 0
-    qpts : (n_qpts, 3) float ndarray
-        Coordinates of the q-points used for the most recent interpolation
-        calculation. Is empty by default
-    weights : (n_qpts,) float ndarray
-        The weight for each q-point
-    freqs: (n_qpts, 3*n_ions) float ndarray
-        Phonon frequencies from the most recent interpolation calculation.
-        Default units meV. Is empty by default
-    eigenvecs: (n_qpts, 3*n_ions, n_ions, 3) complex ndarray
-        Dynamical matrix eigenvectors from the most recent interpolation
-        calculation. Is empty by default
-    asr : str
-        Stores which the acoustic sum rule, if any, was used in the last phonon
-        calculation. Ensures consistency of other calculations e.g. when
-        calculating on a grid of phonons for the Debye-Waller factor
-    dipole : boolean
-        Stores whether the Ewald dipole tail correction was used in the last
-        phonon calculation. Ensures consistency of other calculations e.g.
-        when calculating on a grid of phonons for the Debye-Waller factor
-    split_i : (n_splits,) int ndarray
-        The q-point indices where there is LO-TO splitting, if applicable.
-        Otherwise empty.
-    split_freqs : (n_splits, 3*n_ions) float ndarray
-        Holds the additional LO-TO split phonon frequencies for the q-points
-        specified in split_i. Empty if no LO-TO splitting. Default units meV
-    split_eigenvecs : (n_splits, 3*n_ions, n_ions, 3) complex ndarray
-        Holds the additional LO-TO split dynamical matrix eigenvectors for the
-        q-points specified in split_i. Empty if no LO-TO splitting
-
-    """
-
-    def __init__(self, seedname, model='CASTEP', path='', qpts=np.array([]),
-                 **kwargs):
-        """
-        Calls functions to read the correct file(s) and sets InterpolationData
-        attributes, additionally can calculate frequencies/eigenvectors at
-        specified q-points
-
-        Parameters
-        ----------
-        seedname : str
-            Seedname of file(s) to read
-        model : {'CASTEP'}, optional, default 'CASTEP'
-            Which model has been used. e.g. if seedname = 'quartz' and
-            model='CASTEP', the 'quartz.castep_bin' file will be read
-        path : str, optional
-            Path to dir containing the file(s), if in another directory
-        qpts : (n_qpts, 3) float ndarray, optional
-            Q-point coordinates to use for an initial interpolation calculation
-        **kwargs
-            If qpts has been specified, kwargs may be used to pass keyword
-            arguments to calculate_fine_phonons
-        """
-        self._get_data(seedname, model, path)
-
-        self.seedname = seedname
-        self.model = model
-        self.qpts = qpts
-        self.n_qpts = len(qpts)
-        self.eigenvecs = np.array([])
-        self.freqs = np.array([])*ureg.meV
-
-        self.split_i = np.array([], dtype=np.int32)
-        self.split_eigenvecs = np.array([])
-        self.split_freqs = np.array([])*ureg.meV
-
-        if self.n_qpts > 0:
-            self.calculate_fine_phonons(qpts, **kwargs)
-
-    def _get_data(self, seedname, model, path):
-        """"
-        Calls the correct reader to get the required data, and sets the
-        PhononData attributes
-
-        Parameters
-        ----------
-        seedname : str
-            Seedname of file(s) to read
-        model : {'CASTEP'}, optional, default 'CASTEP'
-            Which model has been used. e.g. if seedname = 'quartz' and
-            model='CASTEP', the 'quartz.castep_bin' file will be read
-        path : str, optional
-            Path to dir containing the file(s), if in another directory
-        """
-        if model.lower() == 'castep':
-            data = _castep._read_interpolation_data(seedname, path)
-        else:
-            raise ValueError(
-                "{:s} is not a valid model, please use one of {{'CASTEP'}}"
-                .format(model))
-
-        self.n_ions = data['n_ions']
-        self.n_branches = data['n_branches']
-        self.cell_vec = data['cell_vec']
-        self.recip_vec = data['recip_vec']
-        self.ion_r = data['ion_r']
-        self.ion_type = data['ion_type']
-        self.ion_mass = data['ion_mass']
-        self.force_constants = data['force_constants']
-        self.sc_matrix = data['sc_matrix']
-        self.n_cells_in_sc = data['n_cells_in_sc']
-        self.cell_origins = data['cell_origins']
-
-        try:
-            self.born = data['born']
-            self.dielectric = data['dielectric']
-        except KeyError:
-            pass
-
-    def calculate_fine_phonons(
-        self, qpts, asr=None, precondition=False, set_attrs=True, dipole=True,
-            eta_scale=1.0, splitting=True):
-        """
-        Calculate phonon frequencies and eigenvectors at specified q-points
-        from a supercell force constant matrix via interpolation. For more
-        information on the method see section 2.5:
-        http://www.tcm.phy.cam.ac.uk/castep/Phonons_Guide/Castep_Phonons.html
-
-        Parameters
-        ----------
-        qpts : (n_qpts, 3) float ndarray
-            The q-points to interpolate onto
-        asr : {'realspace', 'reciprocal'}, optional, default None
-            Which acoustic sum rule correction to apply. 'realspace' applies
-            the correction to the force constant matrix in real space.
-            'reciprocal' applies the correction to the dynamical matrix at
-            every q-point
-        precondition : boolean, optional, default False
-            Whether to precondition the dynamical matrix using the
-            eigenvectors from the previous q-point
-        set_attrs : boolean, optional, default True
-            Whether to set the freqs, eigenvecs, qpts and n_qpts attributes of
-            the InterpolationData object to the newly calculated values
-        dipole : boolean, optional, default True
-            Calculates the dipole tail correction to the dynamical matrix at
-            each q-point using the Ewald sum, if the Born charges and
-            dielectric permitivitty tensor are present.
-        eta_scale : float, optional, default 1.0
-            Changes the cutoff in real/reciprocal space for the dipole Ewald
-            sum. A higher value uses more reciprocal terms
-        splitting : boolean, optional, default True
-            Whether to calculate the LO-TO splitting at the gamma points. Only
-            applied if dipole is True and the Born charges and dielectric
-            permitivitty tensor are present.
-
-        Returns
-        -------
-        freqs : (n_qpts, 3*n_ions) float ndarray
-            The phonon frequencies (same as set to InterpolationData.freqs)
-        eigenvecs : (n_qpts, 3*n_ions, n_ions, 3) complex ndarray
-            The phonon eigenvectors (same as set to
-            InterpolationData.eigenvecs)
-        """
-        if asr == 'realspace':
-            if not hasattr(self, 'force_constants_asr'):
-                self.force_constants_asr = self._enforce_realspace_asr()
-            force_constants = self.force_constants_asr.magnitude
-        else:
-            force_constants = self.force_constants.magnitude
-
-        if not hasattr(self, 'born') or not hasattr(self, 'dielectric'):
-            dipole = False
-        if not dipole:
-            splitting = False
-
-        if dipole and (not hasattr(self, 'eta_scale') or
-                       eta_scale != self._eta_scale):
-            self._dipole_correction_init(eta_scale)
-
-        ion_mass = self.ion_mass.to('e_mass').magnitude
-        sc_matrix = self.sc_matrix
-        cell_origins = self.cell_origins
-        n_ions = self.n_ions
-        n_branches = self.n_branches
-        n_qpts = len(qpts)
-        freqs = np.zeros((n_qpts, n_branches))
-        eigenvecs = np.zeros((n_qpts, n_branches, n_ions, 3),
-                             dtype=np.complex128)
-        split_i = np.array([], dtype=np.int32)
-        split_freqs = np.empty((0, n_branches))
-        split_eigenvecs = np.empty((0, n_branches, n_ions, 3))
-
-        # Build list of all possible supercell image coordinates
-        lim = 2  # Supercell image limit
-        sc_image_r = self._get_all_origins(
-            np.repeat(lim, 3) + 1, min_xyz=-np.repeat(lim, 3))
-        # Get a list of all the unique supercell image origins and cell origins
-        # in x, y, z and how to rebuild them to minimise expensive phase
-        # calculations later
-        sc_offsets = np.einsum('ji,kj->ki', sc_matrix, sc_image_r)
-        unique_sc_offsets = [[] for i in range(3)]
-        unique_sc_i = np.zeros((len(sc_offsets), 3), dtype=np.int32)
-        unique_cell_origins = [[] for i in range(3)]
-        unique_cell_i = np.zeros((len(cell_origins), 3), dtype=np.int32)
-        for i in range(3):
-            unique_sc_offsets[i], unique_sc_i[:, i] = np.unique(
-                sc_offsets[:, i], return_inverse=True)
-            unique_cell_origins[i], unique_cell_i[:, i] = np.unique(
-                self.cell_origins[:, i], return_inverse=True)
-
-        # Construct list of supercell ion images
-        if not hasattr(self, 'sc_image_i'):
-            self._calculate_supercell_images(lim)
-        n_sc_images = self._n_sc_images
-
-        # Precompute fc matrix weighted by number of supercell ion images
-        # (for cumulant method)
-        n_sc_images_repeat = np.transpose(
-            n_sc_images.repeat(3, axis=2).repeat(3, axis=1), axes=[0, 2, 1])
-        fc_img_weighted = np.divide(
-            force_constants, n_sc_images_repeat, where=n_sc_images_repeat != 0)
-
-        # Precompute dynamical matrix mass weighting
-        masses = np.tile(np.repeat(ion_mass, 3), (3*n_ions, 1))
-        dyn_mat_weighting = 1/np.sqrt(masses*np.transpose(masses))
-
-        if asr == 'reciprocal':
-            q_gamma = np.array([0., 0., 0.])
-            dyn_mat_gamma = self._calculate_dyn_mat(
-                q_gamma, fc_img_weighted, unique_sc_offsets,
-                unique_sc_i, unique_cell_origins, unique_cell_i)
-            if dipole:
-                dyn_mat_gamma += self._calculate_dipole_correction(q_gamma)
-            try:
-                ac_i, g_evals, g_evecs = self._find_acoustic_modes(
-                    dyn_mat_gamma)
-            except Exception:
-                warnings.warn(('\nError correcting for acoustic sum rule, '
-                               'could not find 3 acoustic modes.\nReturning '
-                               'uncorrected dynamical matrix'), stacklevel=2)
-                asr = None
-
-        prev_evecs = np.identity(3*n_ions)
-        for q in range(n_qpts):
-            qpt = qpts[q, :]
-
-            dyn_mat = self._calculate_dyn_mat(
-                qpt, fc_img_weighted, unique_sc_offsets, unique_sc_i,
-                unique_cell_origins, unique_cell_i)
-
-            if dipole:
-                dipole_corr = self._calculate_dipole_correction(qpt)
-                dyn_mat += dipole_corr
-
-            if asr == 'reciprocal':
-                dyn_mat = self._enforce_reciprocal_asr(
-                    dyn_mat, ac_i, g_evals, g_evecs)
-
-            # Calculate LO-TO splitting by calculating non-analytic correction
-            # to dynamical matrix
-            if splitting and is_gamma(qpt):
-                if q == 0:
-                    q_dirs = [qpts[1]]
-                elif q == (n_qpts - 1):
-                    q_dirs = [qpts[-2]]
-                else:
-                    q_dirs = [-qpts[q - 1], qpts[q + 1]]
-                na_corrs = np.zeros((len(q_dirs), 3*n_ions, 3*n_ions),
-                                    dtype=np.complex128)
-                for i, q_dir in enumerate(q_dirs):
-                    na_corrs[i] = self._calculate_gamma_correction(q_dir)
-            else:
-                # Correction is zero if not a gamma point or splitting = False
-                na_corrs = np.array([0])
-
-            for i, na_corr in enumerate(na_corrs):
-                dyn_mat_corr = dyn_mat + na_corr
-
-                # Mass weight dynamical matrix
-                dyn_mat_corr *= dyn_mat_weighting
-
-                if precondition:
-                    dyn_mat_corr = np.matmul(np.matmul(np.transpose(
-                        np.conj(prev_evecs)), dyn_mat_corr), prev_evecs)
-
-                try:
-                    evals, evecs = np.linalg.eigh(dyn_mat_corr)
-                # Fall back to zheev if eigh fails (eigh calls zheevd)
-                except np.linalg.LinAlgError:
-                    evals, evecs, info = zheev(dyn_mat_corr)
-
-                prev_evecs = evecs
-                evecs = np.reshape(np.transpose(evecs),
-                                   (n_branches, n_ions, 3))
-                # Set imaginary frequencies to negative
-                imag_freqs = np.where(evals < 0)
-                evals = np.sqrt(np.abs(evals))
-                evals[imag_freqs] *= -1
-
-                if i == 0:
-                    eigenvecs[q, :] = evecs
-                    freqs[q, :] = evals
-                else:
-                    split_i = np.concatenate((split_i, [q]))
-                    ax = np.newaxis
-                    split_freqs = np.concatenate((split_freqs, evals[ax]))
-                    split_eigenvecs = np.concatenate(
-                        (split_eigenvecs, evecs[ax]))
-
-        freqs = (freqs*ureg.hartree).to(self.freqs.units, 'spectroscopy')
-        split_freqs = (split_freqs*ureg.hartree).to(
-            self.split_freqs.units, 'spectroscopy')
-        if set_attrs:
-            self.asr = asr
-            self.dipole = dipole
-            self.n_qpts = n_qpts
-            self.qpts = qpts
-            self.weights = np.full(len(qpts), 1.0/n_qpts)
-            self.freqs = freqs
-            self.eigenvecs = eigenvecs
-
-            self.split_i = split_i
-            self.split_freqs = split_freqs
-            self.split_eigenvecs = split_eigenvecs
-
-        return freqs, eigenvecs
-
-    def _calculate_dyn_mat(self, q, fc_img_weighted, unique_sc_offsets,
-                           unique_sc_i, unique_cell_origins, unique_cell_i):
-        """
-        Calculate the non mass weighted dynamical matrix at a specified
-        q-point from the image weighted force constants matrix and the indices
-        specifying the periodic images. See eq. 1.5:
-        http://www.tcm.phy.cam.ac.uk/castep/Phonons_Guide/Castep_Phonons.html
-
-        Parameters
-        ----------
-        q : (3,) float ndarray
-            The q-point to calculate the correction for
-        fc_img_weighted : (n_cells_in_sc, 3*n_ions, 3*n_ions) float ndarray
-            The force constants matrix weighted by the number of supercell ion
-            images for each ij displacement
-        unique_sc_offsets : list of lists of ints
-            A list containing 3 lists of the unique supercell image offsets in
-            each direction. The supercell offset is calculated by multiplying
-            the supercell matrix by the supercell image indices (obtained by
-            _get_all_origins()). A list of lists rather than a
-            Numpy array is used as the 3 lists are independent and their size
-            is not known beforehand
-        unique_sc_i : ((2*lim + 1)**3, 3) int ndarray
-            The indices needed to reconstruct sc_offsets from the unique
-            values in unique_sc_offsets
-        unique_cell_origins : list of lists of ints
-            A list containing 3 lists of the unique cell origins in each
-            direction. A list of lists rather than a Numpy array is used as
-            the 3 lists are independent and their size is not known beforehand
-        unique_sc_i : (cell_origins, 3) int ndarray
-            The indices needed to reconstruct cell_origins from the unique
-            values in unique_cell_origins
-
-        Returns
-        -------
-        dyn_mat : (3*n_ions, 3*n_ions) complex ndarray
-            The non mass weighted dynamical matrix at q
-        """
-
-        n_ions = self.n_ions
-        sc_image_i = self._sc_image_i
-        dyn_mat = np.zeros((n_ions*3, n_ions*3), dtype=np.complex128)
-
-        # Cumulant method: for each ij ion-ion displacement sum phases for
-        # all possible supercell images, then multiply by the cell phases
-        # to account for j ions in different cells. Then multiply by the
-        # image weighted fc matrix for each 3 x 3 ij displacement
-
-        # Make sc_phases 1 longer than necessary, so when summing phases for
-        # supercell images if there is no image, an index of -1 and hence
-        # phase of zero can be used
-        sc_phases = np.zeros(len(unique_sc_i) + 1, dtype=np.complex128)
-        sc_phases[:-1], cell_phases = self._calculate_phases(
-            q, unique_sc_offsets, unique_sc_i, unique_cell_origins,
-            unique_cell_i)
-        sc_phase_sum = np.sum(sc_phases[sc_image_i],
-                              axis=3)
-        ax = np.newaxis
-        ij_phases = cell_phases[:, ax, ax]*sc_phase_sum
-        full_dyn_mat = fc_img_weighted*(
-            np.transpose(ij_phases, axes=[0, 2, 1])
-            .repeat(3, axis=2)
-            .repeat(3, axis=1))
-        dyn_mat = np.sum(full_dyn_mat, axis=0)
-
-        # Need to transpose dyn_mat to have [i, j] ion indices, as it was
-        # formed by summing the force_constants matrix which has [j, i]
-        # indices
-        return np.transpose(dyn_mat)
-
-    def _dipole_correction_init(self, eta_scale=1.0):
-        """
-        Calculate the q-independent parts of the long range correction to the
-        dynamical matrix for efficiency. The method used is based on the
-        Ewald sum, see eqs 72-74 from Gonze and Lee PRB 55, 10355 (1997)
-
-        Parameters
-        ----------
-        eta_scale : float, optional, default 1.0
-            Changes the cutoff in real/reciprocal space for the dipole Ewald
-            sum. A higher value uses more reciprocal terms
-        """
-
-        cell_vec = self.cell_vec.to('bohr').magnitude
-        recip = self.recip_vec.to('1/bohr').magnitude
-        n_ions = self.n_ions
-        ion_r = self.ion_r
-        born = self.born.magnitude
-        dielectric = self.dielectric
-        inv_dielectric = np.linalg.inv(dielectric)
-        sqrt_pi = math.sqrt(math.pi)
-
-        # Calculate real/recip weighting
-        abc_mag = np.linalg.norm(cell_vec, axis=1)
-        mean_abc_mag = np.prod(abc_mag)**(1.0/3)
-        eta = (sqrt_pi/mean_abc_mag)*n_ions**(1.0/6)
-        # Use eta = lambda * |permittivity|**(1/6)
-        eta = eta*np.power(np.linalg.det(dielectric), 1.0/6)*eta_scale
-        eta_2 = eta**2
-
-        # Set limits and tolerances
-        max_shells = 50
-        frac_tol = 1e-15
-
-        # Calculate q=0 real space term
-        real_q0 = np.zeros((n_ions, n_ions, 3, 3))
-        # No. of independent i, j ion entries (to use i, j symmetry to
-        # minimise size of stored H_ab)
-        n_elems = np.sum(range(1, n_ions + 1))
-        H_ab = np.zeros((0, n_elems, 3, 3))
-        cells = np.zeros((0, 3))
-        ion_r_cart = np.einsum('ij,jk->ik', ion_r, cell_vec)
-        ion_r_e = np.einsum('ij,jk->ik', ion_r_cart, inv_dielectric)
-        for n in range(max_shells):
-            cells_tmp = self._get_shell_origins(n)
-            cells_cart = np.einsum('ij,jk->ik', cells_tmp, cell_vec)
-            cells_e = np.einsum(
-                'ij,jk->ik', cells_cart, inv_dielectric)
-            H_ab_tmp = np.zeros((len(cells_tmp), n_elems, 3, 3))
-            for i in range(n_ions):
-                idx = np.sum(range(n_ions - i, n_ions), dtype=np.int32)
-                for j in range(i, n_ions):
-                    if n == 0 and i == j:
-                        continue
-                    rij_cart = ion_r_cart[i] - ion_r_cart[j]
-                    rij_e = ion_r_e[i] - ion_r_e[j]
-                    diffs = rij_cart - cells_cart
-                    deltas = rij_e - cells_e
-                    norms_2 = np.einsum('ij,ij->i', deltas, diffs)*eta_2
-                    norms = np.sqrt(norms_2)
-
-                    # Calculate H_ab
-                    exp_term = 2*np.exp(-norms_2)/(sqrt_pi*norms_2)
-                    erfc_term = erfc(norms)/(norms*norms_2)
-                    f1 = eta_2*(3*erfc_term/norms_2 + exp_term*(3/norms_2 + 2))
-                    f2 = erfc_term + exp_term
-                    deltas_ab = np.einsum('ij,ik->ijk', deltas, deltas)
-                    H_ab_tmp[:, idx + j] = (
-                        np.einsum('i,ijk->ijk', f1, deltas_ab)
-                        - np.einsum('i,jk->ijk', f2, inv_dielectric))
-            # End series when current terms are less than the fractional
-            # tolerance multiplied by the term for the cell at R=0
-            if n == 0:
-                r0_max = np.amax(np.abs(H_ab_tmp))
-            if np.amax(np.abs(H_ab_tmp)) > frac_tol*r0_max:
-                H_ab = np.concatenate((H_ab, H_ab_tmp))
-                cells = np.concatenate((cells, cells_tmp))
-            else:
-                break
-        # Use compact H_ab to fill in upper triangular of the realspace term
-        real_q0[np.triu_indices(n_ions)] = np.sum(H_ab, axis=0)
-        real_q0 *= eta**3/math.sqrt(np.linalg.det(dielectric))
-
-        # Calculate the q=0 reciprocal term
-        recip_q0 = np.zeros((n_ions, n_ions, 3, 3), dtype=np.complex128)
-        # Add G = 0 vectors to list, for later calculations when q !=0,
-        # but don't calculate for q=0
-        gvecs_cart = np.array([[0., 0., 0.]])
-        gvec_phases = np.tile([1. + 0.j], (1, n_ions))
-        for n in range(1, max_shells):
-            gvecs = self._get_shell_origins(n)
-            gvecs_cart_tmp = np.einsum('ij,jk->ik', gvecs, recip)
-            gvec_dot_r = np.einsum('ij,kj->ik', gvecs, ion_r)
-            gvec_phases_tmp = np.exp(2j*math.pi*gvec_dot_r)
-            gvecs_ab = np.einsum('ij,ik->ijk', gvecs_cart_tmp, gvecs_cart_tmp)
-            k_len_2 = np.einsum('ijk,jk->i', gvecs_ab, dielectric)/(4*eta_2)
-            recip_exp = np.exp(-k_len_2)/k_len_2
-            recip_q0_tmp = np.zeros((n_ions, n_ions, 3, 3),
-                                    dtype=np.complex128)
-            for i in range(n_ions):
-                for j in range(i, n_ions):
-                    phase_exp = gvec_phases_tmp[:, i]/gvec_phases_tmp[:, j]
-                    recip_q0_tmp[i, j] = np.einsum(
-                        'ijk,i,i->jk', gvecs_ab, phase_exp, recip_exp)
-            # End series when current terms are less than the fractional
-            # tolerance multiplied by the max term for the first shell
-            if n == 1:
-                first_shell_max = np.amax(np.abs(recip_q0_tmp))
-            if np.amax(np.abs(recip_q0_tmp)) > frac_tol*first_shell_max:
-                gvecs_cart = np.concatenate((gvecs_cart, gvecs_cart_tmp))
-                gvec_phases = np.concatenate((gvec_phases, gvec_phases_tmp))
-                recip_q0 += recip_q0_tmp
-            else:
-                break
-        cell_volume = np.dot(cell_vec[0], np.cross(cell_vec[1], cell_vec[2]))
-        recip_q0 *= math.pi/(cell_volume*eta_2)
-
-        # Fill in remaining entries by symmetry
-        for i in range(1, n_ions):
-            for j in range(i):
-                real_q0[i, j] = np.conj(real_q0[j, i])
-                recip_q0[i, j] = np.conj(recip_q0[j, i])
-
-        # Calculate the q=0 correction, to be subtracted from the corrected
-        # diagonal at each q
-        dipole_q0 = np.zeros((n_ions, 3, 3), dtype=np.complex128)
-        for i in range(n_ions):
-            for j in range(n_ions):
-                for a in range(3):
-                    for b in range(3):
-                        dipole_q0[i, a, b] += np.sum(
-                            np.einsum('i,j', born[i, a, :], born[j, b, :])
-                            *(recip_q0[i, j] - real_q0[i, j]))
-            # Symmetrise 3x3
-            dipole_q0[i] = 0.5*(dipole_q0[i] + np.transpose(dipole_q0[i]))
-
-        self._eta_scale = eta_scale
-        self._eta = eta
-        self._H_ab = H_ab
-        self._cells = cells
-        self._gvecs_cart = gvecs_cart
-        self._gvec_phases = gvec_phases
-        self._dipole_q0 = dipole_q0
-        # Store cell/recip vectors as magnitudes so they don't have to be
-        # converted inside _calculate_dipole_correction at every q-point as
-        # this has high overhead
-        self._cell_vec_bohr = self.cell_vec.to('bohr').magnitude
-        self._recip_bohr = self.recip_vec.to('1/bohr').magnitude
-
-
-    def _calculate_dipole_correction(self, q):
-        """
-        Calculate the long range correction to the dynamical matrix using the
-        Ewald sum, see eqs 72-74 from Gonze and Lee PRB 55, 10355 (1997)
-
-        Parameters
-        ----------
-        q : (3,) float ndarray
-            The q-point to calculate the correction for
-
-        Returns
-        -------
-        corr : (3*n_ions, 3*n_ions) complex ndarray
-            The correction to the dynamical matrix
-        """
-        cell_vec = self._cell_vec_bohr
-        recip = self._recip_bohr
-        n_ions = self.n_ions
-        ion_r = self.ion_r
-        born = self.born.magnitude
-        dielectric = self.dielectric
-        eta = self._eta
-        eta_2 = eta**2
-        H_ab = self._H_ab
-        cells = self._cells
-        q_norm = q - np.rint(q)  # Normalised q-pt
-
-        # Don't include G=0 vector if q=0
-        if is_gamma(q_norm):
-            gvec_phases = self._gvec_phases[1:]
-            gvecs_cart = self._gvecs_cart[1:]
-        else:
-            gvec_phases = self._gvec_phases
-            gvecs_cart = self._gvecs_cart
-
-        # Calculate real space term
-        # Calculate real space phase factor
-        q_dot_ra = np.einsum('i,ji->j', q_norm, cells)
-        real_phases = np.exp(2j*math.pi*q_dot_ra)
-<<<<<<< HEAD
-
-        real_dipole_tmp = self._calculate_real_dipole_numba(H_ab, real_phases)
-        real_dipole = np.zeros((n_ions, n_ions, 3, 3), dtype=np.complex128)
-        triu_idx = np.triu_indices(n_ions)
-        real_dipole[triu_idx] = real_dipole_tmp
-=======
-        real_dipole_tmp = np.einsum('i,ijkl->jkl', real_phases, H_ab)
-        idx_u = np.triu_indices(n_ions)
-        real_dipole[idx_u] = real_dipole_tmp
->>>>>>> d1372de6
-        real_dipole *= eta**3/math.sqrt(np.linalg.det(dielectric))
-
-        # Calculate reciprocal term
-        recip_dipole = np.zeros((n_ions, n_ions, 3, 3), dtype=np.complex128)
-        # Calculate q-point phases
-        q_dot_r = np.einsum('i,ji->j', q_norm, ion_r)
-        q_phases = np.exp(2j*math.pi*q_dot_r)
-        q_cart = np.dot(q_norm, recip)
-        # Calculate k-vector symmetric matrix
-        kvecs = gvecs_cart + q_cart
-        kvecs_ab = np.einsum('ij,ik->ijk', kvecs, kvecs)
-        k_len_2 = np.einsum('ijk,jk->i', kvecs_ab, dielectric)/(4*eta_2)
-        recip_exp = np.einsum('ijk,i->ijk', kvecs_ab, np.exp(-k_len_2)/k_len_2)
-        for i in range(n_ions):
-                phase_exp = ((gvec_phases[:, i, None]*q_phases[i])
-                             /(gvec_phases[:, i:]*q_phases[i:]))
-                recip_dipole[i, i:] = np.einsum(
-                    'ikl,ij->jkl', recip_exp, phase_exp)
-        cell_volume = np.dot(cell_vec[0], np.cross(cell_vec[1], cell_vec[2]))
-        recip_dipole *= math.pi/(cell_volume*eta_2)
-
-        # Fill in remaining entries by symmetry
-        # Mask so we don't count diagonal twice
-        mask = np.tri(n_ions, k=-1)[:, :, np.newaxis, np.newaxis]
-        real_dipole = real_dipole + mask*np.conj(
-            np.transpose(real_dipole, axes=[1, 0, 2, 3]))
-        recip_dipole = recip_dipole + mask*np.conj(
-            np.transpose(recip_dipole, axes=[1, 0, 2, 3]))
-
-        # Multiply by Born charges and subtract q=0 from diagonal
-        dipole = np.zeros((n_ions, n_ions, 3, 3), dtype=np.complex128)
-        dipole_tmp = recip_dipole - real_dipole
-        for i in range(n_ions):
-            dipole[i] = np.einsum('ij,klm,kjm->kil',
-                                  born[i], born, dipole_tmp[i])
-            dipole[i, i] -= self._dipole_q0[i]
-
-        return np.reshape(np.transpose(dipole, axes=[0, 2, 1, 3]),
-                          (3*n_ions, 3*n_ions))
-
-    @staticmethod
-    @jit(nopython=True, nogil=True, parallel=True)
-    def _calculate_real_dipole_numba(H_ab, real_phases):
-        real_dipole_tmp = np.zeros((H_ab.shape[1], 3, 3), dtype=np.complex128)
-
-        for i in prange(len(H_ab)):
-            real_dipole_tmp += real_phases[i]*H_ab[i]
-
-        return real_dipole_tmp
-
-    def _calculate_gamma_correction(self, q_dir):
-        """
-        Calculate non-analytic correction to the dynamical matrix at q=0 for
-        a specified direction of approach. See Eq. 60 of X. Gonze and C. Lee,
-        PRB (1997) 55, 10355-10368.
-
-        Parameters
-        ----------
-        q_dir : (3,) float ndarray
-            The direction along which q approaches 0, in reciprocal fractional
-            coordinates
-
-        Returns
-        -------
-        na_corr : (3*n_ions, 3*n_ions) complex ndarray
-            The correction to the dynamical matrix
-        """
-        cell_vec = self.cell_vec.to('bohr').magnitude
-        n_ions = self.n_ions
-        born = self.born.magnitude
-        dielectric = self.dielectric
-
-        cell_volume = np.dot(cell_vec[0], np.cross(cell_vec[1], cell_vec[2]))
-        denominator = np.einsum('ij,i,j', dielectric, q_dir, q_dir)
-        factor = 4*math.pi/(cell_volume*denominator)
-
-        q_born_sum = np.einsum('ijk,k->ij', born, q_dir)
-        na_corr = np.zeros((3*n_ions, 3*n_ions), dtype=np.complex128)
-        for i in range(n_ions):
-            for j in range(n_ions):
-                na_corr[3*i:3*(i+1), 3*j:3*(j+1)] = np.einsum(
-                    'i,j->ij', q_born_sum[i], q_born_sum[j])
-        na_corr *= factor
-
-        return na_corr
-
-    def _get_shell_origins(self, n):
-        """
-        Given the shell number, compute all the cell origins that lie in that
-        shell
-
-        Parameters
-        ----------
-        n : int
-            The shell number
-
-        Returns
-        -------
-        origins : ((2*n + 1)**3 - (2*n - 1)**3, 3) int ndarray
-            The cell origins. Note: if n = 0, origins = [[0, 0, 0]]
-
-        """
-
-        if n == 0:
-            return np.array([[0, 0, 0]], dtype=np.int32)
-
-        # Coordinates of cells in xy plane where z=0, xz plane where y=0, yz
-        # plane where x=0. Note: to avoid duplicating cells at the edges,
-        # the xz plane has (2*n + 1) - 2 rows in z, rather than
-        # (2*n + 1). The yz plane also has (2*n + 1) - 2 rows in z and
-        # (2*n + 1) - 2 columns in y
-        xy = self._get_all_origins([n+1, n+1, 1], min_xyz=[-n, -n, 0])
-        xz = self._get_all_origins([n+1, 1, n], min_xyz=[-n, 0, -n+1])
-        yz = self._get_all_origins([1, n, n], min_xyz=[0, -n+1, -n+1])
-
-        # Offset each plane by n and -n to get the 6 planes that make up the
-        # shell
-        origins = np.zeros(((2*n+1)**3-(2*n-1)**3, 3), dtype=np.int32)
-        for i, ni in enumerate([-n, n]):
-            origins[i*len(xy):(i+1)*len(xy)] = xy
-            origins[i*len(xy):(i+1)*len(xy), 2] = ni
-            io = 2*len(xy)
-            origins[io+i*len(xz):io+(i+1)*len(xz)] = xz
-            origins[io+i*len(xz):io+(i+1)*len(xz), 1] = ni
-            io = 2*(len(xy) + len(xz))
-            origins[io+i*len(yz):io+(i+1)*len(yz)] = yz
-            origins[io+i*len(yz):io+(i+1)*len(yz), 0] = ni
-
-        return origins
-
-    def _get_all_origins(self, max_xyz, min_xyz=[0, 0, 0], step=1):
-        """
-        Given the max/min number of cells in each direction, get a list of all
-        possible cell origins
-
-        Parameters
-        ----------
-        max_xyz : (3,) int ndarray
-            The number of cells to count to in each direction
-        min_xyz : (3,) int ndarray, optional, default [0,0,0]
-            The cell number to count from in each direction
-        step : integer, optional, default 1
-            The step between cells
-
-        Returns
-        -------
-        origins : (prod(max_xyz - min_xyz)/step, 3) int ndarray
-            The cell origins
-        """
-        diff = np.absolute(np.subtract(max_xyz, min_xyz))
-        nx = np.repeat(range(min_xyz[0], max_xyz[0], step), diff[1]*diff[2])
-        ny = np.repeat(np.tile(range(min_xyz[1], max_xyz[1], step), diff[0]),
-                       diff[2])
-        nz = np.tile(range(min_xyz[2], max_xyz[2], step), diff[0]*diff[1])
-
-        return np.column_stack((nx, ny, nz))
-
-    def _enforce_realspace_asr(self):
-        """
-        Apply a transformation to the force constants matrix so that it
-        satisfies the acousic sum rule. Diagonalise, shift the acoustic modes
-        to almost zero then construct the correction to the force constants
-        matrix using the eigenvectors. For more information see section 2.3.4:
-        http://www.tcm.phy.cam.ac.uk/castep/Phonons_Guide/Castep_Phonons.html
-
-        Returns
-        -------
-        force_constants : (n_cells_in_sc, 3*n_ions, 3*n_ions) float ndarray
-            The corrected force constants matrix
-        """
-        cell_origins = self.cell_origins
-        sc_matrix = self.sc_matrix
-        n_cells_in_sc = self.n_cells_in_sc
-        n_ions = self.n_ions
-        force_constants = self.force_constants.magnitude
-        ax = np.newaxis
-
-        # Compute square matrix giving relative index of cells in sc
-        n_ions_in_sc = n_ions*n_cells_in_sc
-        sq_fc = np.zeros((3*n_ions_in_sc, 3*n_ions_in_sc))
-        inv_sc_matrix = np.linalg.inv(np.transpose(sc_matrix))
-        cell_origins_sc = np.einsum('ij,kj->ik', cell_origins, inv_sc_matrix)
-        for nc in range(n_cells_in_sc):
-            # Get all possible cell-cell vector combinations
-            inter_cell_vectors = cell_origins_sc - np.tile(cell_origins_sc[nc],
-                                                           (n_cells_in_sc, 1))
-            # Compare cell-cell vectors with origin-cell vectors and determine
-            # which are equivalent
-            # Do calculation in chunks, so loop can be broken if all
-            # equivalent vectors have been found
-            N = 100
-            dist_min = np.full((n_cells_in_sc), sys.float_info.max)
-            sc_relative_index = np.zeros(n_cells_in_sc, dtype=np.int32)
-            for i in range(int((n_cells_in_sc - 1)/N) + 1):
-                ci = i*N
-                cf = min((i + 1)*N, n_cells_in_sc)
-                dist = (inter_cell_vectors[:, ax, :] -
-                        cell_origins_sc[ax, ci:cf, :])
-                dist_frac = dist - np.rint(dist)
-                dist_frac_sum = np.sum(np.abs(dist_frac), axis=2)
-                scri_current = np.argmin(dist_frac_sum, axis=1)
-                dist_min_current = dist_frac_sum[
-                    range(n_cells_in_sc), scri_current]
-                replace = dist_min_current < dist_min
-                sc_relative_index[replace] = ci + scri_current[replace]
-                dist_min[replace] = dist_min_current[replace]
-                if np.all(dist_min <= 16*sys.float_info.epsilon):
-                    break
-            if (np.any(dist_min > 16*sys.float_info.epsilon)):
-                warnings.warn(('Error correcting FC matrix for acoustic sum '
-                               'rule, supercell relative index couldn\'t be '
-                               'found. Returning uncorrected FC matrix'))
-                return self.force_constants
-            sq_fc[3*nc*n_ions:3*(nc+1)*n_ions, :] = np.transpose(
-                np.reshape(force_constants[sc_relative_index],
-                           (3*n_cells_in_sc*n_ions, 3*n_ions)))
-        try:
-            ac_i, evals, evecs = self._find_acoustic_modes(sq_fc)
-        except Exception:
-            warnings.warn(('\nError correcting for acoustic sum rule, could '
-                           'not find 3 acoustic modes.\nReturning uncorrected '
-                           'FC matrix'), stacklevel=2)
-            return self.force_constants
-
-        # Correct force constant matrix - set acoustic modes to almost zero
-        fc_tol = 1e-8*np.min(np.abs(evals))
-        for ac in ac_i:
-            sq_fc -= (fc_tol + evals[ac])*np.einsum(
-                'i,j->ij', evecs[:, ac], evecs[:, ac])
-
-        fc = np.reshape(sq_fc[:, :3*n_ions],
-                        (n_cells_in_sc, 3*n_ions, 3*n_ions))
-        fc = fc*self.force_constants.units
-
-        return fc
-
-    def _enforce_reciprocal_asr(self, dyn_mat, ac_i, g_evals, g_evecs):
-        """
-        Apply a transformation to the dynamical matrix at so that it
-        satisfies the acousic sum rule. Diagonalise, shift the acoustic modes
-        to almost zero then reconstruct the dynamical matrix using the
-        eigenvectors. For more information see section 2.3.4:
-        http://www.tcm.phy.cam.ac.uk/castep/Phonons_Guide/Castep_Phonons.html
-
-        Parameters
-        ----------
-        dyn_mat : (3*n_ions, 3*n_ions) complex ndarray
-            The uncorrected, non mass-weighted dynamical matrix at q
-        ac_i : (3,) int ndarray
-            The indices of the acoustic modes at the gamma point
-        g_evals : (3*n_ions,) float ndarray
-            Dynamical matrix eigenvalues at gamma
-        g_evecs : (3*n_ions, 3*n_ions) complex ndarray
-            Dynamical matrix eigenvectors at gamma
-
-        Returns
-        -------
-        dyn_mat : (3*n_ions, 3*n_ions) complex ndarray
-            The corrected, non mass-weighted dynamical matrix at q
-        """
-        tol = (ureg('amu').to('e_mass')
-               *0.1*ureg('1/cm').to('1/bohr')**2).magnitude
-
-        for i, ac in enumerate(ac_i):
-            dyn_mat -= (tol*i + g_evals[ac])*np.einsum(
-                'i,j->ij', g_evecs[:, ac], g_evecs[:, ac])
-
-        return dyn_mat
-
-    def _find_acoustic_modes(self, dyn_mat):
-        """
-        Find the acoustic modes from a dynamical matrix, they should have
-        the sum of c of m amplitude squared = mass (note: have not actually
-        included mass weighting here so assume mass = 1.0)
-
-        Parameters
-        ----------
-        dyn_mat : (3*n_ions, 3*n_ions) complex ndarray
-            A dynamical matrix
-
-        Returns
-        -------
-        ac_i : (3,) int ndarray
-            The indices of the acoustic modes
-        evals : (3*n_ions) float ndarray
-            Dynamical matrix eigenvalues
-        evecs : (3*n_ions, 3*n_ions) complex ndarray
-            Dynamical matrix eigenvectors
-        """
-        n_branches = dyn_mat.shape[0]
-        n_ions = int(n_branches/3)
-
-        evals, evecs = np.linalg.eigh(dyn_mat)
-        evec_reshape = np.reshape(
-            np.transpose(evecs), (n_branches, n_ions, 3))
-        # Sum displacements for all ions in each branch
-        c_of_m_disp = np.sum(evec_reshape, axis=1)
-        c_of_m_disp_sq = np.sum(np.abs(c_of_m_disp)**2, axis=1)
-        sensitivity = 0.5
-        sc_mass = 1.0*n_ions
-        # Check number of acoustic modes
-        if np.sum(c_of_m_disp_sq > sensitivity*sc_mass) < 3:
-            raise Exception('Could not find 3 acoustic modes')
-        # Find indices of acoustic modes (3 largest c of m displacements)
-        ac_i = np.argsort(c_of_m_disp_sq)[-3:]
-
-        return ac_i, evals, evecs
-
-    def _calculate_phases(self, q, unique_sc_offsets, unique_sc_i,
-                          unique_cell_origins, unique_cell_i):
-        """
-        Calculate the phase factors for the supercell images and cells for a
-        single q-point. The unique supercell and cell origins indices are
-        required to minimise expensive exp and power operations
-
-        Parameters
-        ----------
-        q : (3,) float ndarray
-            The q-point to calculate the phase for
-        unique_sc_offsets : list of lists of ints
-            A list containing 3 lists of the unique supercell image offsets in
-            each direction. The supercell offset is calculated by multiplying
-            the supercell matrix by the supercell image indices (obtained by
-            _get_all_origins()). A list of lists rather than a
-            Numpy array is used as the 3 lists are independent and their size
-            is not known beforehand
-        unique_sc_i : ((2*lim + 1)**3, 3) int ndarray
-            The indices needed to reconstruct sc_offsets from the unique
-            values in unique_sc_offsets
-        unique_cell_origins : list of lists of ints
-            A list containing 3 lists of the unique cell origins in each
-            direction. A list of lists rather than a Numpy array is used as
-            the 3 lists are independent and their size is not known beforehand
-        unique_cell_i : (cell_origins, 3) int ndarray
-            The indices needed to reconstruct cell_origins from the unique
-            values in unique_cell_origins
-
-        Returns
-        -------
-        sc_phases : (unique_sc_i,) float ndarray
-            Phase factors exp(iq.r) for each supercell image coordinate in
-            sc_offsets
-        cell_phases : (unique_cell_i,) float ndarray
-            Phase factors exp(iq.r) for each cell coordinate in the supercell
-        """
-
-        # Only calculate exp(iq) once, then raise to power to get the phase at
-        # different supercell/cell coordinates to minimise expensive exp
-        # calculations
-        # exp(iq.r) = exp(iqh.ra)*exp(iqk.rb)*exp(iql.rc)
-        #           = (exp(iqh)^ra)*(exp(iqk)^rb)*(exp(iql)^rc)
-        phase = np.exp(2j*math.pi*q)
-        sc_phases = np.ones(len(unique_sc_i), dtype=np.complex128)
-        cell_phases = np.ones(len(unique_cell_i), dtype=np.complex128)
-        for i in range(3):
-            unique_sc_phases = np.power(phase[i], unique_sc_offsets[i])
-            sc_phases *= unique_sc_phases[unique_sc_i[:, i]]
-
-            unique_cell_phases = np.power(phase[i], unique_cell_origins[i])
-            cell_phases *= unique_cell_phases[unique_cell_i[:, i]]
-
-        return sc_phases, cell_phases
-
-    def _calculate_supercell_images(self, lim):
-        """
-        For each displacement of ion i in the unit cell and ion j in the
-        supercell, calculate the number of supercell periodic images there are
-        and which supercells they reside in, and sets the sc_image_i,
-        and n_sc_images InterpolationData attributes
-
-        Parameters
-        ----------
-        lim : int
-            The supercell image limit
-        """
-
-        n_ions = self.n_ions
-        cell_vec = self.cell_vec.to(ureg.bohr).magnitude
-        ion_r = self.ion_r
-        cell_origins = self.cell_origins
-        n_cells_in_sc = self.n_cells_in_sc
-        sc_matrix = self.sc_matrix
-        ax = np.newaxis
-
-        # List of points defining Wigner-Seitz cell
-        ws_frac = np.array([[0, 0, 0], [0, 0, 1], [0, 1, 0], [0, 1, 1],
-                            [0, 1, -1], [1, 0, 0], [1, 0, 1], [1, 0, -1],
-                            [1, 1, 0], [1, 1, 1], [1, 1, -1], [1, -1, 0],
-                            [1, -1, 1], [1, -1, -1]])
-        cutoff_scale = 1.0
-
-        # Calculate points of WS cell for this supercell
-        sc_vecs = np.dot(sc_matrix, cell_vec)
-        ws_list = np.dot(ws_frac, sc_vecs)
-        inv_ws_sq = 1.0/np.sum(np.square(ws_list[1:]), axis=1)
-        ws_list_norm = ws_list[1:]*inv_ws_sq[:, ax]
-
-        # Get Cartesian coords of supercell images and ions in supercell
-        sc_image_r = self._get_all_origins(
-            np.repeat(lim, 3) + 1, min_xyz=-np.repeat(lim, 3))
-        sc_image_cart = np.einsum('ij,jk->ik', sc_image_r, sc_vecs)
-        sc_ion_r = np.einsum('ijk,kl->ijl',
-                             cell_origins[:, ax, :] + ion_r[ax, :, :],
-                             np.linalg.inv(np.transpose(sc_matrix)))
-        sc_ion_cart = np.einsum('ijk,kl->ijl', sc_ion_r, sc_vecs)
-
-        sc_image_i = np.full((n_cells_in_sc, n_ions, n_ions, (2*lim + 1)**3),
-                             -1, dtype=np.int8)
-        n_sc_images = np.zeros((n_cells_in_sc, n_ions, n_ions), dtype=np.int8)
-
-        # Ordering of loops here is for efficiency:
-        # ions in unit cell -> periodic supercell images -> WS points
-        # This is so the ion-ion vectors in each loop will be similar,
-        # so they are more likely to pass/fail the WS check together
-        # so the last loop can be broken early
-        for i in range(n_ions):
-            rij = sc_ion_cart[0, i] - sc_ion_cart
-            for im, sc_r in enumerate(sc_image_cart):
-                # Get vector between j in supercell image and i in unit cell
-                dists = rij - sc_r
-                # Only want to include images where ion < halfway to ALL ws
-                # points, so compare vector to all ws points
-                for n, wsp in enumerate(ws_list_norm):
-                    dist_wsp = np.absolute(np.sum(dists*wsp, axis=-1))
-                    if n == 0:
-                        nc_idx, nj_idx = np.where(
-                            dist_wsp <= ((0.5*cutoff_scale + 0.001)))
-                        # Reindex dists to remove elements where the ion is
-                        # > halfway to WS point, to avoid wasted computation
-                        dists = dists[nc_idx, nj_idx]
-                    else:
-                        # After first reindex, dists is now 1D so need to
-                        # reindex like this instead
-                        idx = np.where(
-                            dist_wsp <= ((0.5*cutoff_scale + 0.001)))[0]
-                        nc_idx = nc_idx[idx]
-                        nj_idx = nj_idx[idx]
-                        dists = dists[idx]
-                    if len(nc_idx) == 0:
-                        break
-                    # If ion-ion vector has been < halfway to all WS points,
-                    # this is a valid image! Save it
-                    if n == len(ws_list_norm) - 1:
-                        n_im_idx = n_sc_images[nc_idx, i, nj_idx]
-                        sc_image_i[nc_idx, i, nj_idx, n_im_idx] = im
-                        n_sc_images[nc_idx, i, nj_idx] += 1
-
-        self._n_sc_images = n_sc_images
-        # Truncate sc_image_i to the maximum ACTUAL images rather than the
-        # maximum possible images to avoid storing and summing over
-        # nonexistent images
-        self._sc_image_i = sc_image_i[:, :, :, :np.max(n_sc_images)]
-
-    def reorder_freqs(self):
-        """
-        Reorders frequencies across q-points in order to join branches, and
-        sets the freqs and eigenvecs attributes to the newly ordered
-        frequencies
-        """
-        if self.n_qpts == 0:
-            warnings.warn(
-                ('No frequencies in InterpolationData object, call '
-                 'calculate_fine_phonons before reordering frequencies'),
-                stacklevel=2)
-            return
-        super(InterpolationData, self).reorder_freqs()
-
-    def calculate_structure_factor(self, scattering_lengths, dw_arg=None,
-                                   **kwargs):
-        """
-        Calculate the one phonon inelastic scattering at each q-point
-        See M. Dove Structure and Dynamics Pg. 226
-
-        Parameters
-        ----------
-        scattering_lengths : dictionary
-            Dictionary of spin and isotope averaged coherent scattering legnths
-            for each element in the structure in fm e.g.
-            {'O': 5.803, 'Zn': 5.680}
-        dw_arg : (3,) float ndarray, optional, default None
-            If set, will calculate the Debye-Waller factor on a Monkhorst-Pack
-            grid
-        **kwargs
-            Passes keyword arguments to PhononData.calculate_structure_factor,
-            if dw_arg is an ndarray, it can also pass arguments to
-            calculate_fine_phonons when calculating phonons on the grid
-
-        Returns
-        -------
-        sf : (n_qpts, n_branches) float ndarray
-            The structure factor for each q-point and phonon branch
-        """
-        if self.n_qpts == 0:
-            warnings.warn(
-                ('No frequencies in InterpolationData object, call '
-                 'calculate_fine_phonons before calling '
-                 'calculate_structure_factor'),
-                stacklevel=2)
-            return None
-        sf = super(InterpolationData, self).calculate_structure_factor(
-            scattering_lengths, dw_arg=dw_arg, **kwargs)
-
-        return sf
-
-    def _get_dw_data(self, dw_arg, **kwargs):
-        """
-        Return Data object containing eigenvalues, vectors at the points where
-        the Debye-Waller factor should be calculated, based on dw_arg
-
-        Parameters
-        ----------
-        dw_arg : str or (3,) int ndarray
-            If dw_arg is just a string, assume it's a seedname of a PhononData
-            file, and read it. Otherwise calculate phonons on the specified
-            MxNxL grid
-        **kwargs
-            Get passed to the PhononData initialisation if dw_arg is a string,
-            to the InterpolationData initialisation otherwise
-        """
-        if isinstance(dw_arg, str):
-            return super(InterpolationData, self)._get_dw_data(
-                dw_arg, **kwargs)
-        else:
-            qgrid = mp_grid(dw_arg)
-            return InterpolationData(self.seedname, model=self.model,
-                                     qpts=qgrid, **kwargs)
-
-    def calculate_sqw_map(self, scattering_lengths, ebins, **kwargs):
-        """
-        Calculate the structure factor for each q-point contained in data, and
-        bin according to ebins to create a S(Q,w) map
-
-        Parameters
-        ----------
-        scattering_lengths : dictionary
-            Dictionary of spin and isotope averaged coherent scattering legnths
-            for each element in the structure in fm e.g.
-            {'O': 5.803, 'Zn': 5.680}
-        ebins : (n_ebins + 1) float ndarray
-            The energy bin edges in the same units as freqs
-        **kwargs
-            Passes keyword arguments on to
-            PhononData.calculate_sqw_map
-
-        Returns
-        -------
-        sqw_map : ndarray
-            The intensity for each q-point and energy bin
-        """
-        if self.n_qpts == 0:
-            warnings.warn(
-                ('No frequencies in InterpolationData object, call '
-                 'calculate_fine_phonons before calling '
-                 'calculate_sqw_map'),
-                stacklevel=2)
-            return None
-        sqw_map = super(InterpolationData, self).calculate_sqw_map(
-            scattering_lengths, ebins, **kwargs)
-
-        return sqw_map
+import math
+import sys
+import warnings
+import numpy as np
+from numba import jit, prange
+from scipy.linalg.lapack import zheev
+from scipy.special import erfc
+from euphonic import ureg
+from euphonic.util import is_gamma, mp_grid
+from euphonic.data.phonon import PhononData
+from euphonic._readers import _castep
+
+
+class InterpolationData(PhononData):
+    """
+    Extends PhononData. A class to read and store the data required for a
+    phonon interpolation calculation from model (e.g. CASTEP) output, and
+    calculate phonon frequencies/eigenvectors at arbitrary q-points via
+    Fourier interpolation
+
+    Attributes
+    ----------
+    seedname : str
+        Seedname specifying castep_bin file to read from
+    model : str
+        Records what model the data came from
+    n_ions : int
+        Number of ions in the unit cell
+    n_branches : int
+        Number of phonon dispersion branches
+    cell_vec : (3, 3) float ndarray
+        The unit cell vectors. Default units Angstroms
+    recip_vec : (3, 3) float ndarray
+        The reciprocal lattice vectors. Default units inverse Angstroms
+    ion_r : (n_ions,3) float ndarray
+        The fractional position of each ion within the unit cell
+    ion_type : (n_ions,) string ndarray
+        The chemical symbols of each ion in the unit cell. Ions are in the
+        same order as in ion_r
+    ion_mass : (n_ions,) float ndarray
+        The mass of each ion in the unit cell in atomic units
+    n_cells_in_sc : int
+        Number of cells in the supercell
+    sc_matrix : (3, 3) int ndarray
+        The supercell matrix
+    cell_origins : (n_cells_in_sc, 3) int ndarray
+        The locations of the unit cells within the supercell
+    force_constants : (n_cells_in_sc, 3*n_ions, 3*n_ions) float ndarray
+        Force constants matrix. Default units atomic units
+    n_qpts : int
+        Number of q-points used in the most recent interpolation calculation.
+        Default value 0
+    qpts : (n_qpts, 3) float ndarray
+        Coordinates of the q-points used for the most recent interpolation
+        calculation. Is empty by default
+    weights : (n_qpts,) float ndarray
+        The weight for each q-point
+    freqs: (n_qpts, 3*n_ions) float ndarray
+        Phonon frequencies from the most recent interpolation calculation.
+        Default units meV. Is empty by default
+    eigenvecs: (n_qpts, 3*n_ions, n_ions, 3) complex ndarray
+        Dynamical matrix eigenvectors from the most recent interpolation
+        calculation. Is empty by default
+    asr : str
+        Stores which the acoustic sum rule, if any, was used in the last phonon
+        calculation. Ensures consistency of other calculations e.g. when
+        calculating on a grid of phonons for the Debye-Waller factor
+    dipole : boolean
+        Stores whether the Ewald dipole tail correction was used in the last
+        phonon calculation. Ensures consistency of other calculations e.g.
+        when calculating on a grid of phonons for the Debye-Waller factor
+    split_i : (n_splits,) int ndarray
+        The q-point indices where there is LO-TO splitting, if applicable.
+        Otherwise empty.
+    split_freqs : (n_splits, 3*n_ions) float ndarray
+        Holds the additional LO-TO split phonon frequencies for the q-points
+        specified in split_i. Empty if no LO-TO splitting. Default units meV
+    split_eigenvecs : (n_splits, 3*n_ions, n_ions, 3) complex ndarray
+        Holds the additional LO-TO split dynamical matrix eigenvectors for the
+        q-points specified in split_i. Empty if no LO-TO splitting
+
+    """
+
+    def __init__(self, seedname, model='CASTEP', path='', qpts=np.array([]),
+                 **kwargs):
+        """
+        Calls functions to read the correct file(s) and sets InterpolationData
+        attributes, additionally can calculate frequencies/eigenvectors at
+        specified q-points
+
+        Parameters
+        ----------
+        seedname : str
+            Seedname of file(s) to read
+        model : {'CASTEP'}, optional, default 'CASTEP'
+            Which model has been used. e.g. if seedname = 'quartz' and
+            model='CASTEP', the 'quartz.castep_bin' file will be read
+        path : str, optional
+            Path to dir containing the file(s), if in another directory
+        qpts : (n_qpts, 3) float ndarray, optional
+            Q-point coordinates to use for an initial interpolation calculation
+        **kwargs
+            If qpts has been specified, kwargs may be used to pass keyword
+            arguments to calculate_fine_phonons
+        """
+        self._get_data(seedname, model, path)
+
+        self.seedname = seedname
+        self.model = model
+        self.qpts = qpts
+        self.n_qpts = len(qpts)
+        self.eigenvecs = np.array([])
+        self.freqs = np.array([])*ureg.meV
+
+        self.split_i = np.array([], dtype=np.int32)
+        self.split_eigenvecs = np.array([])
+        self.split_freqs = np.array([])*ureg.meV
+
+        if self.n_qpts > 0:
+            self.calculate_fine_phonons(qpts, **kwargs)
+
+    def _get_data(self, seedname, model, path):
+        """"
+        Calls the correct reader to get the required data, and sets the
+        PhononData attributes
+
+        Parameters
+        ----------
+        seedname : str
+            Seedname of file(s) to read
+        model : {'CASTEP'}, optional, default 'CASTEP'
+            Which model has been used. e.g. if seedname = 'quartz' and
+            model='CASTEP', the 'quartz.castep_bin' file will be read
+        path : str, optional
+            Path to dir containing the file(s), if in another directory
+        """
+        if model.lower() == 'castep':
+            data = _castep._read_interpolation_data(seedname, path)
+        else:
+            raise ValueError(
+                "{:s} is not a valid model, please use one of {{'CASTEP'}}"
+                .format(model))
+
+        self.n_ions = data['n_ions']
+        self.n_branches = data['n_branches']
+        self.cell_vec = data['cell_vec']
+        self.recip_vec = data['recip_vec']
+        self.ion_r = data['ion_r']
+        self.ion_type = data['ion_type']
+        self.ion_mass = data['ion_mass']
+        self.force_constants = data['force_constants']
+        self.sc_matrix = data['sc_matrix']
+        self.n_cells_in_sc = data['n_cells_in_sc']
+        self.cell_origins = data['cell_origins']
+
+        try:
+            self.born = data['born']
+            self.dielectric = data['dielectric']
+        except KeyError:
+            pass
+
+    def calculate_fine_phonons(
+        self, qpts, asr=None, precondition=False, set_attrs=True, dipole=True,
+            eta_scale=1.0, splitting=True):
+        """
+        Calculate phonon frequencies and eigenvectors at specified q-points
+        from a supercell force constant matrix via interpolation. For more
+        information on the method see section 2.5:
+        http://www.tcm.phy.cam.ac.uk/castep/Phonons_Guide/Castep_Phonons.html
+
+        Parameters
+        ----------
+        qpts : (n_qpts, 3) float ndarray
+            The q-points to interpolate onto
+        asr : {'realspace', 'reciprocal'}, optional, default None
+            Which acoustic sum rule correction to apply. 'realspace' applies
+            the correction to the force constant matrix in real space.
+            'reciprocal' applies the correction to the dynamical matrix at
+            every q-point
+        precondition : boolean, optional, default False
+            Whether to precondition the dynamical matrix using the
+            eigenvectors from the previous q-point
+        set_attrs : boolean, optional, default True
+            Whether to set the freqs, eigenvecs, qpts and n_qpts attributes of
+            the InterpolationData object to the newly calculated values
+        dipole : boolean, optional, default True
+            Calculates the dipole tail correction to the dynamical matrix at
+            each q-point using the Ewald sum, if the Born charges and
+            dielectric permitivitty tensor are present.
+        eta_scale : float, optional, default 1.0
+            Changes the cutoff in real/reciprocal space for the dipole Ewald
+            sum. A higher value uses more reciprocal terms
+        splitting : boolean, optional, default True
+            Whether to calculate the LO-TO splitting at the gamma points. Only
+            applied if dipole is True and the Born charges and dielectric
+            permitivitty tensor are present.
+
+        Returns
+        -------
+        freqs : (n_qpts, 3*n_ions) float ndarray
+            The phonon frequencies (same as set to InterpolationData.freqs)
+        eigenvecs : (n_qpts, 3*n_ions, n_ions, 3) complex ndarray
+            The phonon eigenvectors (same as set to
+            InterpolationData.eigenvecs)
+        """
+        if asr == 'realspace':
+            if not hasattr(self, 'force_constants_asr'):
+                self.force_constants_asr = self._enforce_realspace_asr()
+            force_constants = self.force_constants_asr.magnitude
+        else:
+            force_constants = self.force_constants.magnitude
+
+        if not hasattr(self, 'born') or not hasattr(self, 'dielectric'):
+            dipole = False
+        if not dipole:
+            splitting = False
+
+        if dipole and (not hasattr(self, 'eta_scale') or
+                       eta_scale != self._eta_scale):
+            self._dipole_correction_init(eta_scale)
+
+        ion_mass = self.ion_mass.to('e_mass').magnitude
+        sc_matrix = self.sc_matrix
+        cell_origins = self.cell_origins
+        n_ions = self.n_ions
+        n_branches = self.n_branches
+        n_qpts = len(qpts)
+        freqs = np.zeros((n_qpts, n_branches))
+        eigenvecs = np.zeros((n_qpts, n_branches, n_ions, 3),
+                             dtype=np.complex128)
+        split_i = np.array([], dtype=np.int32)
+        split_freqs = np.empty((0, n_branches))
+        split_eigenvecs = np.empty((0, n_branches, n_ions, 3))
+
+        # Build list of all possible supercell image coordinates
+        lim = 2  # Supercell image limit
+        sc_image_r = self._get_all_origins(
+            np.repeat(lim, 3) + 1, min_xyz=-np.repeat(lim, 3))
+        # Get a list of all the unique supercell image origins and cell origins
+        # in x, y, z and how to rebuild them to minimise expensive phase
+        # calculations later
+        sc_offsets = np.einsum('ji,kj->ki', sc_matrix, sc_image_r)
+        unique_sc_offsets = [[] for i in range(3)]
+        unique_sc_i = np.zeros((len(sc_offsets), 3), dtype=np.int32)
+        unique_cell_origins = [[] for i in range(3)]
+        unique_cell_i = np.zeros((len(cell_origins), 3), dtype=np.int32)
+        for i in range(3):
+            unique_sc_offsets[i], unique_sc_i[:, i] = np.unique(
+                sc_offsets[:, i], return_inverse=True)
+            unique_cell_origins[i], unique_cell_i[:, i] = np.unique(
+                self.cell_origins[:, i], return_inverse=True)
+
+        # Construct list of supercell ion images
+        if not hasattr(self, 'sc_image_i'):
+            self._calculate_supercell_images(lim)
+        n_sc_images = self._n_sc_images
+
+        # Precompute fc matrix weighted by number of supercell ion images
+        # (for cumulant method)
+        n_sc_images_repeat = np.transpose(
+            n_sc_images.repeat(3, axis=2).repeat(3, axis=1), axes=[0, 2, 1])
+        fc_img_weighted = np.divide(
+            force_constants, n_sc_images_repeat, where=n_sc_images_repeat != 0)
+
+        # Precompute dynamical matrix mass weighting
+        masses = np.tile(np.repeat(ion_mass, 3), (3*n_ions, 1))
+        dyn_mat_weighting = 1/np.sqrt(masses*np.transpose(masses))
+
+        if asr == 'reciprocal':
+            q_gamma = np.array([0., 0., 0.])
+            dyn_mat_gamma = self._calculate_dyn_mat(
+                q_gamma, fc_img_weighted, unique_sc_offsets,
+                unique_sc_i, unique_cell_origins, unique_cell_i)
+            if dipole:
+                dyn_mat_gamma += self._calculate_dipole_correction(q_gamma)
+            try:
+                ac_i, g_evals, g_evecs = self._find_acoustic_modes(
+                    dyn_mat_gamma)
+            except Exception:
+                warnings.warn(('\nError correcting for acoustic sum rule, '
+                               'could not find 3 acoustic modes.\nReturning '
+                               'uncorrected dynamical matrix'), stacklevel=2)
+                asr = None
+
+        prev_evecs = np.identity(3*n_ions)
+        for q in range(n_qpts):
+            qpt = qpts[q, :]
+
+            dyn_mat = self._calculate_dyn_mat(
+                qpt, fc_img_weighted, unique_sc_offsets, unique_sc_i,
+                unique_cell_origins, unique_cell_i)
+
+            if dipole:
+                dipole_corr = self._calculate_dipole_correction(qpt)
+                dyn_mat += dipole_corr
+
+            if asr == 'reciprocal':
+                dyn_mat = self._enforce_reciprocal_asr(
+                    dyn_mat, ac_i, g_evals, g_evecs)
+
+            # Calculate LO-TO splitting by calculating non-analytic correction
+            # to dynamical matrix
+            if splitting and is_gamma(qpt):
+                if q == 0:
+                    q_dirs = [qpts[1]]
+                elif q == (n_qpts - 1):
+                    q_dirs = [qpts[-2]]
+                else:
+                    q_dirs = [-qpts[q - 1], qpts[q + 1]]
+                na_corrs = np.zeros((len(q_dirs), 3*n_ions, 3*n_ions),
+                                    dtype=np.complex128)
+                for i, q_dir in enumerate(q_dirs):
+                    na_corrs[i] = self._calculate_gamma_correction(q_dir)
+            else:
+                # Correction is zero if not a gamma point or splitting = False
+                na_corrs = np.array([0])
+
+            for i, na_corr in enumerate(na_corrs):
+                dyn_mat_corr = dyn_mat + na_corr
+
+                # Mass weight dynamical matrix
+                dyn_mat_corr *= dyn_mat_weighting
+
+                if precondition:
+                    dyn_mat_corr = np.matmul(np.matmul(np.transpose(
+                        np.conj(prev_evecs)), dyn_mat_corr), prev_evecs)
+
+                try:
+                    evals, evecs = np.linalg.eigh(dyn_mat_corr)
+                # Fall back to zheev if eigh fails (eigh calls zheevd)
+                except np.linalg.LinAlgError:
+                    evals, evecs, info = zheev(dyn_mat_corr)
+
+                prev_evecs = evecs
+                evecs = np.reshape(np.transpose(evecs),
+                                   (n_branches, n_ions, 3))
+                # Set imaginary frequencies to negative
+                imag_freqs = np.where(evals < 0)
+                evals = np.sqrt(np.abs(evals))
+                evals[imag_freqs] *= -1
+
+                if i == 0:
+                    eigenvecs[q, :] = evecs
+                    freqs[q, :] = evals
+                else:
+                    split_i = np.concatenate((split_i, [q]))
+                    ax = np.newaxis
+                    split_freqs = np.concatenate((split_freqs, evals[ax]))
+                    split_eigenvecs = np.concatenate(
+                        (split_eigenvecs, evecs[ax]))
+
+        freqs = (freqs*ureg.hartree).to(self.freqs.units, 'spectroscopy')
+        split_freqs = (split_freqs*ureg.hartree).to(
+            self.split_freqs.units, 'spectroscopy')
+        if set_attrs:
+            self.asr = asr
+            self.dipole = dipole
+            self.n_qpts = n_qpts
+            self.qpts = qpts
+            self.weights = np.full(len(qpts), 1.0/n_qpts)
+            self.freqs = freqs
+            self.eigenvecs = eigenvecs
+
+            self.split_i = split_i
+            self.split_freqs = split_freqs
+            self.split_eigenvecs = split_eigenvecs
+
+        return freqs, eigenvecs
+
+    def _calculate_dyn_mat(self, q, fc_img_weighted, unique_sc_offsets,
+                           unique_sc_i, unique_cell_origins, unique_cell_i):
+        """
+        Calculate the non mass weighted dynamical matrix at a specified
+        q-point from the image weighted force constants matrix and the indices
+        specifying the periodic images. See eq. 1.5:
+        http://www.tcm.phy.cam.ac.uk/castep/Phonons_Guide/Castep_Phonons.html
+
+        Parameters
+        ----------
+        q : (3,) float ndarray
+            The q-point to calculate the correction for
+        fc_img_weighted : (n_cells_in_sc, 3*n_ions, 3*n_ions) float ndarray
+            The force constants matrix weighted by the number of supercell ion
+            images for each ij displacement
+        unique_sc_offsets : list of lists of ints
+            A list containing 3 lists of the unique supercell image offsets in
+            each direction. The supercell offset is calculated by multiplying
+            the supercell matrix by the supercell image indices (obtained by
+            _get_all_origins()). A list of lists rather than a
+            Numpy array is used as the 3 lists are independent and their size
+            is not known beforehand
+        unique_sc_i : ((2*lim + 1)**3, 3) int ndarray
+            The indices needed to reconstruct sc_offsets from the unique
+            values in unique_sc_offsets
+        unique_cell_origins : list of lists of ints
+            A list containing 3 lists of the unique cell origins in each
+            direction. A list of lists rather than a Numpy array is used as
+            the 3 lists are independent and their size is not known beforehand
+        unique_sc_i : (cell_origins, 3) int ndarray
+            The indices needed to reconstruct cell_origins from the unique
+            values in unique_cell_origins
+
+        Returns
+        -------
+        dyn_mat : (3*n_ions, 3*n_ions) complex ndarray
+            The non mass weighted dynamical matrix at q
+        """
+
+        n_ions = self.n_ions
+        sc_image_i = self._sc_image_i
+        dyn_mat = np.zeros((n_ions*3, n_ions*3), dtype=np.complex128)
+
+        # Cumulant method: for each ij ion-ion displacement sum phases for
+        # all possible supercell images, then multiply by the cell phases
+        # to account for j ions in different cells. Then multiply by the
+        # image weighted fc matrix for each 3 x 3 ij displacement
+
+        # Make sc_phases 1 longer than necessary, so when summing phases for
+        # supercell images if there is no image, an index of -1 and hence
+        # phase of zero can be used
+        sc_phases = np.zeros(len(unique_sc_i) + 1, dtype=np.complex128)
+        sc_phases[:-1], cell_phases = self._calculate_phases(
+            q, unique_sc_offsets, unique_sc_i, unique_cell_origins,
+            unique_cell_i)
+        sc_phase_sum = np.sum(sc_phases[sc_image_i],
+                              axis=3)
+        ax = np.newaxis
+        ij_phases = cell_phases[:, ax, ax]*sc_phase_sum
+        full_dyn_mat = fc_img_weighted*(
+            np.transpose(ij_phases, axes=[0, 2, 1])
+            .repeat(3, axis=2)
+            .repeat(3, axis=1))
+        dyn_mat = np.sum(full_dyn_mat, axis=0)
+
+        # Need to transpose dyn_mat to have [i, j] ion indices, as it was
+        # formed by summing the force_constants matrix which has [j, i]
+        # indices
+        return np.transpose(dyn_mat)
+
+    def _dipole_correction_init(self, eta_scale=1.0):
+        """
+        Calculate the q-independent parts of the long range correction to the
+        dynamical matrix for efficiency. The method used is based on the
+        Ewald sum, see eqs 72-74 from Gonze and Lee PRB 55, 10355 (1997)
+
+        Parameters
+        ----------
+        eta_scale : float, optional, default 1.0
+            Changes the cutoff in real/reciprocal space for the dipole Ewald
+            sum. A higher value uses more reciprocal terms
+        """
+
+        cell_vec = self.cell_vec.to('bohr').magnitude
+        recip = self.recip_vec.to('1/bohr').magnitude
+        n_ions = self.n_ions
+        ion_r = self.ion_r
+        born = self.born.magnitude
+        dielectric = self.dielectric
+        inv_dielectric = np.linalg.inv(dielectric)
+        sqrt_pi = math.sqrt(math.pi)
+
+        # Calculate real/recip weighting
+        abc_mag = np.linalg.norm(cell_vec, axis=1)
+        mean_abc_mag = np.prod(abc_mag)**(1.0/3)
+        eta = (sqrt_pi/mean_abc_mag)*n_ions**(1.0/6)
+        # Use eta = lambda * |permittivity|**(1/6)
+        eta = eta*np.power(np.linalg.det(dielectric), 1.0/6)*eta_scale
+        eta_2 = eta**2
+
+        # Set limits and tolerances
+        max_shells = 50
+        frac_tol = 1e-15
+
+        # Calculate q=0 real space term
+        real_q0 = np.zeros((n_ions, n_ions, 3, 3))
+        # No. of independent i, j ion entries (to use i, j symmetry to
+        # minimise size of stored H_ab)
+        n_elems = np.sum(range(1, n_ions + 1))
+        H_ab = np.zeros((0, n_elems, 3, 3))
+        cells = np.zeros((0, 3))
+        ion_r_cart = np.einsum('ij,jk->ik', ion_r, cell_vec)
+        ion_r_e = np.einsum('ij,jk->ik', ion_r_cart, inv_dielectric)
+        for n in range(max_shells):
+            cells_tmp = self._get_shell_origins(n)
+            cells_cart = np.einsum('ij,jk->ik', cells_tmp, cell_vec)
+            cells_e = np.einsum(
+                'ij,jk->ik', cells_cart, inv_dielectric)
+            H_ab_tmp = np.zeros((len(cells_tmp), n_elems, 3, 3))
+            for i in range(n_ions):
+                idx = np.sum(range(n_ions - i, n_ions), dtype=np.int32)
+                for j in range(i, n_ions):
+                    if n == 0 and i == j:
+                        continue
+                    rij_cart = ion_r_cart[i] - ion_r_cart[j]
+                    rij_e = ion_r_e[i] - ion_r_e[j]
+                    diffs = rij_cart - cells_cart
+                    deltas = rij_e - cells_e
+                    norms_2 = np.einsum('ij,ij->i', deltas, diffs)*eta_2
+                    norms = np.sqrt(norms_2)
+
+                    # Calculate H_ab
+                    exp_term = 2*np.exp(-norms_2)/(sqrt_pi*norms_2)
+                    erfc_term = erfc(norms)/(norms*norms_2)
+                    f1 = eta_2*(3*erfc_term/norms_2 + exp_term*(3/norms_2 + 2))
+                    f2 = erfc_term + exp_term
+                    deltas_ab = np.einsum('ij,ik->ijk', deltas, deltas)
+                    H_ab_tmp[:, idx + j] = (
+                        np.einsum('i,ijk->ijk', f1, deltas_ab)
+                        - np.einsum('i,jk->ijk', f2, inv_dielectric))
+            # End series when current terms are less than the fractional
+            # tolerance multiplied by the term for the cell at R=0
+            if n == 0:
+                r0_max = np.amax(np.abs(H_ab_tmp))
+            if np.amax(np.abs(H_ab_tmp)) > frac_tol*r0_max:
+                H_ab = np.concatenate((H_ab, H_ab_tmp))
+                cells = np.concatenate((cells, cells_tmp))
+            else:
+                break
+        # Use compact H_ab to fill in upper triangular of the realspace term
+        real_q0[np.triu_indices(n_ions)] = np.sum(H_ab, axis=0)
+        real_q0 *= eta**3/math.sqrt(np.linalg.det(dielectric))
+
+        # Calculate the q=0 reciprocal term
+        recip_q0 = np.zeros((n_ions, n_ions, 3, 3), dtype=np.complex128)
+        # Add G = 0 vectors to list, for later calculations when q !=0,
+        # but don't calculate for q=0
+        gvecs_cart = np.array([[0., 0., 0.]])
+        gvec_phases = np.tile([1. + 0.j], (1, n_ions))
+        for n in range(1, max_shells):
+            gvecs = self._get_shell_origins(n)
+            gvecs_cart_tmp = np.einsum('ij,jk->ik', gvecs, recip)
+            gvec_dot_r = np.einsum('ij,kj->ik', gvecs, ion_r)
+            gvec_phases_tmp = np.exp(2j*math.pi*gvec_dot_r)
+            gvecs_ab = np.einsum('ij,ik->ijk', gvecs_cart_tmp, gvecs_cart_tmp)
+            k_len_2 = np.einsum('ijk,jk->i', gvecs_ab, dielectric)/(4*eta_2)
+            recip_exp = np.exp(-k_len_2)/k_len_2
+            recip_q0_tmp = np.zeros((n_ions, n_ions, 3, 3),
+                                    dtype=np.complex128)
+            for i in range(n_ions):
+                for j in range(i, n_ions):
+                    phase_exp = gvec_phases_tmp[:, i]/gvec_phases_tmp[:, j]
+                    recip_q0_tmp[i, j] = np.einsum(
+                        'ijk,i,i->jk', gvecs_ab, phase_exp, recip_exp)
+            # End series when current terms are less than the fractional
+            # tolerance multiplied by the max term for the first shell
+            if n == 1:
+                first_shell_max = np.amax(np.abs(recip_q0_tmp))
+            if np.amax(np.abs(recip_q0_tmp)) > frac_tol*first_shell_max:
+                gvecs_cart = np.concatenate((gvecs_cart, gvecs_cart_tmp))
+                gvec_phases = np.concatenate((gvec_phases, gvec_phases_tmp))
+                recip_q0 += recip_q0_tmp
+            else:
+                break
+        cell_volume = np.dot(cell_vec[0], np.cross(cell_vec[1], cell_vec[2]))
+        recip_q0 *= math.pi/(cell_volume*eta_2)
+
+        # Fill in remaining entries by symmetry
+        for i in range(1, n_ions):
+            for j in range(i):
+                real_q0[i, j] = np.conj(real_q0[j, i])
+                recip_q0[i, j] = np.conj(recip_q0[j, i])
+
+        # Calculate the q=0 correction, to be subtracted from the corrected
+        # diagonal at each q
+        dipole_q0 = np.zeros((n_ions, 3, 3), dtype=np.complex128)
+        for i in range(n_ions):
+            for j in range(n_ions):
+                for a in range(3):
+                    for b in range(3):
+                        dipole_q0[i, a, b] += np.sum(
+                            np.einsum('i,j', born[i, a, :], born[j, b, :])
+                            *(recip_q0[i, j] - real_q0[i, j]))
+            # Symmetrise 3x3
+            dipole_q0[i] = 0.5*(dipole_q0[i] + np.transpose(dipole_q0[i]))
+
+        self._eta_scale = eta_scale
+        self._eta = eta
+        self._H_ab = H_ab
+        self._cells = cells
+        self._gvecs_cart = gvecs_cart
+        self._gvec_phases = gvec_phases
+        self._dipole_q0 = dipole_q0
+        # Store cell/recip vectors as magnitudes so they don't have to be
+        # converted inside _calculate_dipole_correction at every q-point as
+        # this has high overhead
+        self._cell_vec_bohr = self.cell_vec.to('bohr').magnitude
+        self._recip_bohr = self.recip_vec.to('1/bohr').magnitude
+
+
+    def _calculate_dipole_correction(self, q):
+        """
+        Calculate the long range correction to the dynamical matrix using the
+        Ewald sum, see eqs 72-74 from Gonze and Lee PRB 55, 10355 (1997)
+
+        Parameters
+        ----------
+        q : (3,) float ndarray
+            The q-point to calculate the correction for
+
+        Returns
+        -------
+        corr : (3*n_ions, 3*n_ions) complex ndarray
+            The correction to the dynamical matrix
+        """
+        cell_vec = self._cell_vec_bohr
+        recip = self._recip_bohr
+        n_ions = self.n_ions
+        ion_r = self.ion_r
+        born = self.born.magnitude
+        dielectric = self.dielectric
+        eta = self._eta
+        eta_2 = eta**2
+        H_ab = self._H_ab
+        cells = self._cells
+        q_norm = q - np.rint(q)  # Normalised q-pt
+
+        # Don't include G=0 vector if q=0
+        if is_gamma(q_norm):
+            gvec_phases = self._gvec_phases[1:]
+            gvecs_cart = self._gvecs_cart[1:]
+        else:
+            gvec_phases = self._gvec_phases
+            gvecs_cart = self._gvecs_cart
+
+        # Calculate real space term
+        # Calculate real space phase factor
+        q_dot_ra = np.einsum('i,ji->j', q_norm, cells)
+        real_phases = np.exp(2j*math.pi*q_dot_ra)
+        real_dipole_tmp = self._calculate_real_dipole_numba(H_ab, real_phases)
+        real_dipole = np.zeros((n_ions, n_ions, 3, 3), dtype=np.complex128)
+        triu_idx = np.triu_indices(n_ions)
+        real_dipole[triu_idx] = real_dipole_tmp
+        real_dipole *= eta**3/math.sqrt(np.linalg.det(dielectric))
+
+        # Calculate reciprocal term
+        recip_dipole = np.zeros((n_ions, n_ions, 3, 3), dtype=np.complex128)
+        # Calculate q-point phases
+        q_dot_r = np.einsum('i,ji->j', q_norm, ion_r)
+        q_phases = np.exp(2j*math.pi*q_dot_r)
+        q_cart = np.dot(q_norm, recip)
+        # Calculate k-vector symmetric matrix
+        kvecs = gvecs_cart + q_cart
+        kvecs_ab = np.einsum('ij,ik->ijk', kvecs, kvecs)
+        k_len_2 = np.einsum('ijk,jk->i', kvecs_ab, dielectric)/(4*eta_2)
+        recip_exp = np.einsum('ijk,i->ijk', kvecs_ab, np.exp(-k_len_2)/k_len_2)
+        for i in range(n_ions):
+                phase_exp = ((gvec_phases[:, i, None]*q_phases[i])
+                             /(gvec_phases[:, i:]*q_phases[i:]))
+                recip_dipole[i, i:] = np.einsum(
+                    'ikl,ij->jkl', recip_exp, phase_exp)
+        cell_volume = np.dot(cell_vec[0], np.cross(cell_vec[1], cell_vec[2]))
+        recip_dipole *= math.pi/(cell_volume*eta_2)
+
+        # Fill in remaining entries by symmetry
+        # Mask so we don't count diagonal twice
+        mask = np.tri(n_ions, k=-1)[:, :, np.newaxis, np.newaxis]
+        real_dipole = real_dipole + mask*np.conj(
+            np.transpose(real_dipole, axes=[1, 0, 2, 3]))
+        recip_dipole = recip_dipole + mask*np.conj(
+            np.transpose(recip_dipole, axes=[1, 0, 2, 3]))
+
+        # Multiply by Born charges and subtract q=0 from diagonal
+        dipole = np.zeros((n_ions, n_ions, 3, 3), dtype=np.complex128)
+        dipole_tmp = recip_dipole - real_dipole
+        for i in range(n_ions):
+            dipole[i] = np.einsum('ij,klm,kjm->kil',
+                                  born[i], born, dipole_tmp[i])
+            dipole[i, i] -= self._dipole_q0[i]
+
+        return np.reshape(np.transpose(dipole, axes=[0, 2, 1, 3]),
+                          (3*n_ions, 3*n_ions))
+
+    @staticmethod
+    @jit(nopython=True, nogil=True, parallel=True)
+    def _calculate_real_dipole_numba(H_ab, real_phases):
+        real_dipole_tmp = np.zeros((H_ab.shape[1], 3, 3), dtype=np.complex128)
+
+        for i in prange(len(H_ab)):
+            real_dipole_tmp += real_phases[i]*H_ab[i]
+
+        return real_dipole_tmp
+
+    def _calculate_gamma_correction(self, q_dir):
+        """
+        Calculate non-analytic correction to the dynamical matrix at q=0 for
+        a specified direction of approach. See Eq. 60 of X. Gonze and C. Lee,
+        PRB (1997) 55, 10355-10368.
+
+        Parameters
+        ----------
+        q_dir : (3,) float ndarray
+            The direction along which q approaches 0, in reciprocal fractional
+            coordinates
+
+        Returns
+        -------
+        na_corr : (3*n_ions, 3*n_ions) complex ndarray
+            The correction to the dynamical matrix
+        """
+        cell_vec = self.cell_vec.to('bohr').magnitude
+        n_ions = self.n_ions
+        born = self.born.magnitude
+        dielectric = self.dielectric
+
+        cell_volume = np.dot(cell_vec[0], np.cross(cell_vec[1], cell_vec[2]))
+        denominator = np.einsum('ij,i,j', dielectric, q_dir, q_dir)
+        factor = 4*math.pi/(cell_volume*denominator)
+
+        q_born_sum = np.einsum('ijk,k->ij', born, q_dir)
+        na_corr = np.zeros((3*n_ions, 3*n_ions), dtype=np.complex128)
+        for i in range(n_ions):
+            for j in range(n_ions):
+                na_corr[3*i:3*(i+1), 3*j:3*(j+1)] = np.einsum(
+                    'i,j->ij', q_born_sum[i], q_born_sum[j])
+        na_corr *= factor
+
+        return na_corr
+
+    def _get_shell_origins(self, n):
+        """
+        Given the shell number, compute all the cell origins that lie in that
+        shell
+
+        Parameters
+        ----------
+        n : int
+            The shell number
+
+        Returns
+        -------
+        origins : ((2*n + 1)**3 - (2*n - 1)**3, 3) int ndarray
+            The cell origins. Note: if n = 0, origins = [[0, 0, 0]]
+
+        """
+
+        if n == 0:
+            return np.array([[0, 0, 0]], dtype=np.int32)
+
+        # Coordinates of cells in xy plane where z=0, xz plane where y=0, yz
+        # plane where x=0. Note: to avoid duplicating cells at the edges,
+        # the xz plane has (2*n + 1) - 2 rows in z, rather than
+        # (2*n + 1). The yz plane also has (2*n + 1) - 2 rows in z and
+        # (2*n + 1) - 2 columns in y
+        xy = self._get_all_origins([n+1, n+1, 1], min_xyz=[-n, -n, 0])
+        xz = self._get_all_origins([n+1, 1, n], min_xyz=[-n, 0, -n+1])
+        yz = self._get_all_origins([1, n, n], min_xyz=[0, -n+1, -n+1])
+
+        # Offset each plane by n and -n to get the 6 planes that make up the
+        # shell
+        origins = np.zeros(((2*n+1)**3-(2*n-1)**3, 3), dtype=np.int32)
+        for i, ni in enumerate([-n, n]):
+            origins[i*len(xy):(i+1)*len(xy)] = xy
+            origins[i*len(xy):(i+1)*len(xy), 2] = ni
+            io = 2*len(xy)
+            origins[io+i*len(xz):io+(i+1)*len(xz)] = xz
+            origins[io+i*len(xz):io+(i+1)*len(xz), 1] = ni
+            io = 2*(len(xy) + len(xz))
+            origins[io+i*len(yz):io+(i+1)*len(yz)] = yz
+            origins[io+i*len(yz):io+(i+1)*len(yz), 0] = ni
+
+        return origins
+
+    def _get_all_origins(self, max_xyz, min_xyz=[0, 0, 0], step=1):
+        """
+        Given the max/min number of cells in each direction, get a list of all
+        possible cell origins
+
+        Parameters
+        ----------
+        max_xyz : (3,) int ndarray
+            The number of cells to count to in each direction
+        min_xyz : (3,) int ndarray, optional, default [0,0,0]
+            The cell number to count from in each direction
+        step : integer, optional, default 1
+            The step between cells
+
+        Returns
+        -------
+        origins : (prod(max_xyz - min_xyz)/step, 3) int ndarray
+            The cell origins
+        """
+        diff = np.absolute(np.subtract(max_xyz, min_xyz))
+        nx = np.repeat(range(min_xyz[0], max_xyz[0], step), diff[1]*diff[2])
+        ny = np.repeat(np.tile(range(min_xyz[1], max_xyz[1], step), diff[0]),
+                       diff[2])
+        nz = np.tile(range(min_xyz[2], max_xyz[2], step), diff[0]*diff[1])
+
+        return np.column_stack((nx, ny, nz))
+
+    def _enforce_realspace_asr(self):
+        """
+        Apply a transformation to the force constants matrix so that it
+        satisfies the acousic sum rule. Diagonalise, shift the acoustic modes
+        to almost zero then construct the correction to the force constants
+        matrix using the eigenvectors. For more information see section 2.3.4:
+        http://www.tcm.phy.cam.ac.uk/castep/Phonons_Guide/Castep_Phonons.html
+
+        Returns
+        -------
+        force_constants : (n_cells_in_sc, 3*n_ions, 3*n_ions) float ndarray
+            The corrected force constants matrix
+        """
+        cell_origins = self.cell_origins
+        sc_matrix = self.sc_matrix
+        n_cells_in_sc = self.n_cells_in_sc
+        n_ions = self.n_ions
+        force_constants = self.force_constants.magnitude
+        ax = np.newaxis
+
+        # Compute square matrix giving relative index of cells in sc
+        n_ions_in_sc = n_ions*n_cells_in_sc
+        sq_fc = np.zeros((3*n_ions_in_sc, 3*n_ions_in_sc))
+        inv_sc_matrix = np.linalg.inv(np.transpose(sc_matrix))
+        cell_origins_sc = np.einsum('ij,kj->ik', cell_origins, inv_sc_matrix)
+        for nc in range(n_cells_in_sc):
+            # Get all possible cell-cell vector combinations
+            inter_cell_vectors = cell_origins_sc - np.tile(cell_origins_sc[nc],
+                                                           (n_cells_in_sc, 1))
+            # Compare cell-cell vectors with origin-cell vectors and determine
+            # which are equivalent
+            # Do calculation in chunks, so loop can be broken if all
+            # equivalent vectors have been found
+            N = 100
+            dist_min = np.full((n_cells_in_sc), sys.float_info.max)
+            sc_relative_index = np.zeros(n_cells_in_sc, dtype=np.int32)
+            for i in range(int((n_cells_in_sc - 1)/N) + 1):
+                ci = i*N
+                cf = min((i + 1)*N, n_cells_in_sc)
+                dist = (inter_cell_vectors[:, ax, :] -
+                        cell_origins_sc[ax, ci:cf, :])
+                dist_frac = dist - np.rint(dist)
+                dist_frac_sum = np.sum(np.abs(dist_frac), axis=2)
+                scri_current = np.argmin(dist_frac_sum, axis=1)
+                dist_min_current = dist_frac_sum[
+                    range(n_cells_in_sc), scri_current]
+                replace = dist_min_current < dist_min
+                sc_relative_index[replace] = ci + scri_current[replace]
+                dist_min[replace] = dist_min_current[replace]
+                if np.all(dist_min <= 16*sys.float_info.epsilon):
+                    break
+            if (np.any(dist_min > 16*sys.float_info.epsilon)):
+                warnings.warn(('Error correcting FC matrix for acoustic sum '
+                               'rule, supercell relative index couldn\'t be '
+                               'found. Returning uncorrected FC matrix'))
+                return self.force_constants
+            sq_fc[3*nc*n_ions:3*(nc+1)*n_ions, :] = np.transpose(
+                np.reshape(force_constants[sc_relative_index],
+                           (3*n_cells_in_sc*n_ions, 3*n_ions)))
+        try:
+            ac_i, evals, evecs = self._find_acoustic_modes(sq_fc)
+        except Exception:
+            warnings.warn(('\nError correcting for acoustic sum rule, could '
+                           'not find 3 acoustic modes.\nReturning uncorrected '
+                           'FC matrix'), stacklevel=2)
+            return self.force_constants
+
+        # Correct force constant matrix - set acoustic modes to almost zero
+        fc_tol = 1e-8*np.min(np.abs(evals))
+        for ac in ac_i:
+            sq_fc -= (fc_tol + evals[ac])*np.einsum(
+                'i,j->ij', evecs[:, ac], evecs[:, ac])
+
+        fc = np.reshape(sq_fc[:, :3*n_ions],
+                        (n_cells_in_sc, 3*n_ions, 3*n_ions))
+        fc = fc*self.force_constants.units
+
+        return fc
+
+    def _enforce_reciprocal_asr(self, dyn_mat, ac_i, g_evals, g_evecs):
+        """
+        Apply a transformation to the dynamical matrix at so that it
+        satisfies the acousic sum rule. Diagonalise, shift the acoustic modes
+        to almost zero then reconstruct the dynamical matrix using the
+        eigenvectors. For more information see section 2.3.4:
+        http://www.tcm.phy.cam.ac.uk/castep/Phonons_Guide/Castep_Phonons.html
+
+        Parameters
+        ----------
+        dyn_mat : (3*n_ions, 3*n_ions) complex ndarray
+            The uncorrected, non mass-weighted dynamical matrix at q
+        ac_i : (3,) int ndarray
+            The indices of the acoustic modes at the gamma point
+        g_evals : (3*n_ions,) float ndarray
+            Dynamical matrix eigenvalues at gamma
+        g_evecs : (3*n_ions, 3*n_ions) complex ndarray
+            Dynamical matrix eigenvectors at gamma
+
+        Returns
+        -------
+        dyn_mat : (3*n_ions, 3*n_ions) complex ndarray
+            The corrected, non mass-weighted dynamical matrix at q
+        """
+        tol = (ureg('amu').to('e_mass')
+               *0.1*ureg('1/cm').to('1/bohr')**2).magnitude
+
+        for i, ac in enumerate(ac_i):
+            dyn_mat -= (tol*i + g_evals[ac])*np.einsum(
+                'i,j->ij', g_evecs[:, ac], g_evecs[:, ac])
+
+        return dyn_mat
+
+    def _find_acoustic_modes(self, dyn_mat):
+        """
+        Find the acoustic modes from a dynamical matrix, they should have
+        the sum of c of m amplitude squared = mass (note: have not actually
+        included mass weighting here so assume mass = 1.0)
+
+        Parameters
+        ----------
+        dyn_mat : (3*n_ions, 3*n_ions) complex ndarray
+            A dynamical matrix
+
+        Returns
+        -------
+        ac_i : (3,) int ndarray
+            The indices of the acoustic modes
+        evals : (3*n_ions) float ndarray
+            Dynamical matrix eigenvalues
+        evecs : (3*n_ions, 3*n_ions) complex ndarray
+            Dynamical matrix eigenvectors
+        """
+        n_branches = dyn_mat.shape[0]
+        n_ions = int(n_branches/3)
+
+        evals, evecs = np.linalg.eigh(dyn_mat)
+        evec_reshape = np.reshape(
+            np.transpose(evecs), (n_branches, n_ions, 3))
+        # Sum displacements for all ions in each branch
+        c_of_m_disp = np.sum(evec_reshape, axis=1)
+        c_of_m_disp_sq = np.sum(np.abs(c_of_m_disp)**2, axis=1)
+        sensitivity = 0.5
+        sc_mass = 1.0*n_ions
+        # Check number of acoustic modes
+        if np.sum(c_of_m_disp_sq > sensitivity*sc_mass) < 3:
+            raise Exception('Could not find 3 acoustic modes')
+        # Find indices of acoustic modes (3 largest c of m displacements)
+        ac_i = np.argsort(c_of_m_disp_sq)[-3:]
+
+        return ac_i, evals, evecs
+
+    def _calculate_phases(self, q, unique_sc_offsets, unique_sc_i,
+                          unique_cell_origins, unique_cell_i):
+        """
+        Calculate the phase factors for the supercell images and cells for a
+        single q-point. The unique supercell and cell origins indices are
+        required to minimise expensive exp and power operations
+
+        Parameters
+        ----------
+        q : (3,) float ndarray
+            The q-point to calculate the phase for
+        unique_sc_offsets : list of lists of ints
+            A list containing 3 lists of the unique supercell image offsets in
+            each direction. The supercell offset is calculated by multiplying
+            the supercell matrix by the supercell image indices (obtained by
+            _get_all_origins()). A list of lists rather than a
+            Numpy array is used as the 3 lists are independent and their size
+            is not known beforehand
+        unique_sc_i : ((2*lim + 1)**3, 3) int ndarray
+            The indices needed to reconstruct sc_offsets from the unique
+            values in unique_sc_offsets
+        unique_cell_origins : list of lists of ints
+            A list containing 3 lists of the unique cell origins in each
+            direction. A list of lists rather than a Numpy array is used as
+            the 3 lists are independent and their size is not known beforehand
+        unique_cell_i : (cell_origins, 3) int ndarray
+            The indices needed to reconstruct cell_origins from the unique
+            values in unique_cell_origins
+
+        Returns
+        -------
+        sc_phases : (unique_sc_i,) float ndarray
+            Phase factors exp(iq.r) for each supercell image coordinate in
+            sc_offsets
+        cell_phases : (unique_cell_i,) float ndarray
+            Phase factors exp(iq.r) for each cell coordinate in the supercell
+        """
+
+        # Only calculate exp(iq) once, then raise to power to get the phase at
+        # different supercell/cell coordinates to minimise expensive exp
+        # calculations
+        # exp(iq.r) = exp(iqh.ra)*exp(iqk.rb)*exp(iql.rc)
+        #           = (exp(iqh)^ra)*(exp(iqk)^rb)*(exp(iql)^rc)
+        phase = np.exp(2j*math.pi*q)
+        sc_phases = np.ones(len(unique_sc_i), dtype=np.complex128)
+        cell_phases = np.ones(len(unique_cell_i), dtype=np.complex128)
+        for i in range(3):
+            unique_sc_phases = np.power(phase[i], unique_sc_offsets[i])
+            sc_phases *= unique_sc_phases[unique_sc_i[:, i]]
+
+            unique_cell_phases = np.power(phase[i], unique_cell_origins[i])
+            cell_phases *= unique_cell_phases[unique_cell_i[:, i]]
+
+        return sc_phases, cell_phases
+
+    def _calculate_supercell_images(self, lim):
+        """
+        For each displacement of ion i in the unit cell and ion j in the
+        supercell, calculate the number of supercell periodic images there are
+        and which supercells they reside in, and sets the sc_image_i,
+        and n_sc_images InterpolationData attributes
+
+        Parameters
+        ----------
+        lim : int
+            The supercell image limit
+        """
+
+        n_ions = self.n_ions
+        cell_vec = self.cell_vec.to(ureg.bohr).magnitude
+        ion_r = self.ion_r
+        cell_origins = self.cell_origins
+        n_cells_in_sc = self.n_cells_in_sc
+        sc_matrix = self.sc_matrix
+        ax = np.newaxis
+
+        # List of points defining Wigner-Seitz cell
+        ws_frac = np.array([[0, 0, 0], [0, 0, 1], [0, 1, 0], [0, 1, 1],
+                            [0, 1, -1], [1, 0, 0], [1, 0, 1], [1, 0, -1],
+                            [1, 1, 0], [1, 1, 1], [1, 1, -1], [1, -1, 0],
+                            [1, -1, 1], [1, -1, -1]])
+        cutoff_scale = 1.0
+
+        # Calculate points of WS cell for this supercell
+        sc_vecs = np.dot(sc_matrix, cell_vec)
+        ws_list = np.dot(ws_frac, sc_vecs)
+        inv_ws_sq = 1.0/np.sum(np.square(ws_list[1:]), axis=1)
+        ws_list_norm = ws_list[1:]*inv_ws_sq[:, ax]
+
+        # Get Cartesian coords of supercell images and ions in supercell
+        sc_image_r = self._get_all_origins(
+            np.repeat(lim, 3) + 1, min_xyz=-np.repeat(lim, 3))
+        sc_image_cart = np.einsum('ij,jk->ik', sc_image_r, sc_vecs)
+        sc_ion_r = np.einsum('ijk,kl->ijl',
+                             cell_origins[:, ax, :] + ion_r[ax, :, :],
+                             np.linalg.inv(np.transpose(sc_matrix)))
+        sc_ion_cart = np.einsum('ijk,kl->ijl', sc_ion_r, sc_vecs)
+
+        sc_image_i = np.full((n_cells_in_sc, n_ions, n_ions, (2*lim + 1)**3),
+                             -1, dtype=np.int8)
+        n_sc_images = np.zeros((n_cells_in_sc, n_ions, n_ions), dtype=np.int8)
+
+        # Ordering of loops here is for efficiency:
+        # ions in unit cell -> periodic supercell images -> WS points
+        # This is so the ion-ion vectors in each loop will be similar,
+        # so they are more likely to pass/fail the WS check together
+        # so the last loop can be broken early
+        for i in range(n_ions):
+            rij = sc_ion_cart[0, i] - sc_ion_cart
+            for im, sc_r in enumerate(sc_image_cart):
+                # Get vector between j in supercell image and i in unit cell
+                dists = rij - sc_r
+                # Only want to include images where ion < halfway to ALL ws
+                # points, so compare vector to all ws points
+                for n, wsp in enumerate(ws_list_norm):
+                    dist_wsp = np.absolute(np.sum(dists*wsp, axis=-1))
+                    if n == 0:
+                        nc_idx, nj_idx = np.where(
+                            dist_wsp <= ((0.5*cutoff_scale + 0.001)))
+                        # Reindex dists to remove elements where the ion is
+                        # > halfway to WS point, to avoid wasted computation
+                        dists = dists[nc_idx, nj_idx]
+                    else:
+                        # After first reindex, dists is now 1D so need to
+                        # reindex like this instead
+                        idx = np.where(
+                            dist_wsp <= ((0.5*cutoff_scale + 0.001)))[0]
+                        nc_idx = nc_idx[idx]
+                        nj_idx = nj_idx[idx]
+                        dists = dists[idx]
+                    if len(nc_idx) == 0:
+                        break
+                    # If ion-ion vector has been < halfway to all WS points,
+                    # this is a valid image! Save it
+                    if n == len(ws_list_norm) - 1:
+                        n_im_idx = n_sc_images[nc_idx, i, nj_idx]
+                        sc_image_i[nc_idx, i, nj_idx, n_im_idx] = im
+                        n_sc_images[nc_idx, i, nj_idx] += 1
+
+        self._n_sc_images = n_sc_images
+        # Truncate sc_image_i to the maximum ACTUAL images rather than the
+        # maximum possible images to avoid storing and summing over
+        # nonexistent images
+        self._sc_image_i = sc_image_i[:, :, :, :np.max(n_sc_images)]
+
+    def reorder_freqs(self):
+        """
+        Reorders frequencies across q-points in order to join branches, and
+        sets the freqs and eigenvecs attributes to the newly ordered
+        frequencies
+        """
+        if self.n_qpts == 0:
+            warnings.warn(
+                ('No frequencies in InterpolationData object, call '
+                 'calculate_fine_phonons before reordering frequencies'),
+                stacklevel=2)
+            return
+        super(InterpolationData, self).reorder_freqs()
+
+    def calculate_structure_factor(self, scattering_lengths, dw_arg=None,
+                                   **kwargs):
+        """
+        Calculate the one phonon inelastic scattering at each q-point
+        See M. Dove Structure and Dynamics Pg. 226
+
+        Parameters
+        ----------
+        scattering_lengths : dictionary
+            Dictionary of spin and isotope averaged coherent scattering legnths
+            for each element in the structure in fm e.g.
+            {'O': 5.803, 'Zn': 5.680}
+        dw_arg : (3,) float ndarray, optional, default None
+            If set, will calculate the Debye-Waller factor on a Monkhorst-Pack
+            grid
+        **kwargs
+            Passes keyword arguments to PhononData.calculate_structure_factor,
+            if dw_arg is an ndarray, it can also pass arguments to
+            calculate_fine_phonons when calculating phonons on the grid
+
+        Returns
+        -------
+        sf : (n_qpts, n_branches) float ndarray
+            The structure factor for each q-point and phonon branch
+        """
+        if self.n_qpts == 0:
+            warnings.warn(
+                ('No frequencies in InterpolationData object, call '
+                 'calculate_fine_phonons before calling '
+                 'calculate_structure_factor'),
+                stacklevel=2)
+            return None
+        sf = super(InterpolationData, self).calculate_structure_factor(
+            scattering_lengths, dw_arg=dw_arg, **kwargs)
+
+        return sf
+
+    def _get_dw_data(self, dw_arg, **kwargs):
+        """
+        Return Data object containing eigenvalues, vectors at the points where
+        the Debye-Waller factor should be calculated, based on dw_arg
+
+        Parameters
+        ----------
+        dw_arg : str or (3,) int ndarray
+            If dw_arg is just a string, assume it's a seedname of a PhononData
+            file, and read it. Otherwise calculate phonons on the specified
+            MxNxL grid
+        **kwargs
+            Get passed to the PhononData initialisation if dw_arg is a string,
+            to the InterpolationData initialisation otherwise
+        """
+        if isinstance(dw_arg, str):
+            return super(InterpolationData, self)._get_dw_data(
+                dw_arg, **kwargs)
+        else:
+            qgrid = mp_grid(dw_arg)
+            return InterpolationData(self.seedname, model=self.model,
+                                     qpts=qgrid, **kwargs)
+
+    def calculate_sqw_map(self, scattering_lengths, ebins, **kwargs):
+        """
+        Calculate the structure factor for each q-point contained in data, and
+        bin according to ebins to create a S(Q,w) map
+
+        Parameters
+        ----------
+        scattering_lengths : dictionary
+            Dictionary of spin and isotope averaged coherent scattering legnths
+            for each element in the structure in fm e.g.
+            {'O': 5.803, 'Zn': 5.680}
+        ebins : (n_ebins + 1) float ndarray
+            The energy bin edges in the same units as freqs
+        **kwargs
+            Passes keyword arguments on to
+            PhononData.calculate_sqw_map
+
+        Returns
+        -------
+        sqw_map : ndarray
+            The intensity for each q-point and energy bin
+        """
+        if self.n_qpts == 0:
+            warnings.warn(
+                ('No frequencies in InterpolationData object, call '
+                 'calculate_fine_phonons before calling '
+                 'calculate_sqw_map'),
+                stacklevel=2)
+            return None
+        sqw_map = super(InterpolationData, self).calculate_sqw_map(
+            scattering_lengths, ebins, **kwargs)
+
+        return sqw_map
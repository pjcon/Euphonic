--- conflicted
+++ resolved
@@ -1,671 +1,658 @@
-import math
-import struct
-import sys
-import os
-import numpy as np
-from scipy.linalg.lapack import zheev
-from casteppy import ureg
-from casteppy.data.data import Data
-
-class InterpolationData(Data):
-    """
-    A class to read the data required for a supercell phonon interpolation
-    calculation from a .castep_bin file, and store any calculated
-    frequencies/eigenvectors
-
-    Attributes
-    ----------
-    seedname : str
-        Seedname specifying castep_bin file to read from
-    n_ions : int
-        Number of ions in the unit cell
-    n_branches : int
-        Number of phonon dispersion branches
-    cell_vec : ndarray
-        The unit cell vectors. Default units Angstroms.
-        dtype = 'float'
-        shape = (3, 3)
-    n_ions_in_species : ndarray
-        The number of ions in each species, in the same order as the species
-        in ion_type
-        shape = (n_species,)
-    ion_r : ndarray
-        The fractional position of each ion within the unit cell
-        dtype = 'float'
-        shape = (n_ions, 3)
-    ion_type : ndarray
-        The chemical symbols of each ion in the unit cell. Ions are in the
-        same order as in ion_r
-        dtype = 'string'
-        shape = (n_ions,)
-    ion_mass : ndarray
-        The mass of each ion in the unit cell in atomic units
-        dtype = 'float'
-        shape = (n_ions,)
-    n_cells_in_sc : int
-        Number of cells in the supercell
-    sc_matrix : ndarray
-        The supercell matrix
-        dtype = 'int'
-        shape = (3, 3)
-    cell_origins : ndarray
-        The locations of the unit cells within the supercell
-        dtype = 'int'
-        shape = (n_cells_in_sc, 3)
-    force_constants : ndarraylist of floats
-        Force constants matrix. Default units atomic units
-        dtype = 'float'
-        shape = (3*n_ions*n_cells_in_sc, 3*n_ions)
-    n_qpts : int
-        Number of q-points used in the most recent interpolation calculation.
-        Default value 0
-    qpts : ndarray
-        Coordinates of the q-points used for the most recent interpolation
-        calculation. Is empty by default
-        dtype = 'float'
-        shape = (n_qpts, 3)
-    freqs: ndarray
-        Phonon frequencies from the most recent interpolation calculation.
-        Default units eV. Is empty by default
-        dtype = 'float'
-        shape = (n_qpts, 3*n_ions)
-    eigenvecs: ndarray
-        Atomic displacements (dynamical matrix eigenvectors) from the most
-        recent interpolation calculation. Is empty by default
-        dtype = 'complex'
-        shape = (n_qpts, 3*n_ions, n_ions, 3)
-    n_sc_images : ndarray
-        The number or periodic supercell images for each displacement of ion i
-        in the unit cell and ion j in the supercell. This attribute doesn't
-        exist until calculate_fine_phonons has been called
-        dtype = 'int'
-        shape = (n_ions, n_ions*n_cells_in_sc)
-    sc_image_i : ndarray
-        The index describing the supercell each of the periodic images resides
-        in. This is the index of the list of supercells as returned by
-        _calculate_supercell_image_r. This attribute doesn't exist until
-        calculate_fine_phonons has been called
-        dtype = 'int'
-        shape = (n_ions, n_ions*n_cells_in_sc, (2*lim + 1)**3)
-    """
-
-    def __init__(self, seedname, path='', qpts=np.array([])):
-        """"
-        Reads .castep_bin file, sets attributes, and calculates
-        frequencies/eigenvectors at specific q-points if requested
-
-        Parameters
-        ----------
-        seedname : str
-            Name of .castep_bin file to read
-        path : str, optional
-            Path to dir containing the .castep_bin file, if it is in another 
-            directory
-        qpts : ndarray, optional
-            Q-point coordinates to use for an initial interpolation calculation
-            dtype = 'float'
-            shape = (n_qpts, 3)
-        """
-        self._get_data(seedname, path)
-
-        self.seedname = seedname
-        self.qpts = qpts
-        self.n_qpts = len(qpts)
-        self.eigenvecs = np.array([])
-        self.freqs = np.array([])*ureg.meV
-
-        if self.n_qpts > 0:
-            self.calculate_fine_phonons(qpts)
-
-
-    def _get_data(self, seedname, path):
-        """"
-        Opens .castep_bin file for reading
-
-        Parameters
-        ----------
-        seedname : str
-            Name of .castep_bin file to read
-        path : str
-            Path to dir containing the .castep_bin file, if it is in another 
-            directory
-        """
-        try:
-            file = os.path.join(path, seedname + '.castep_bin')
-            with open(file, 'rb') as f:
-                self._read_interpolation_data(f)
-        except IOError:
-           file = os.path.join(path, seedname + '.check')
-           with open(file, 'rb') as f:
-               self._read_interpolation_data(f)
-
-
-    def _read_interpolation_data(self, file_obj):
-        """
-        Reads data from .castep_bin file and sets attributes
-
-        Parameters
-        ----------
-        f : file object
-            File object in read mode for the .castep_bin file containing the
-            data
-        """
-
-        def read_entry(file_obj, dtype=''):
-            """
-            Read a record from a Fortran binary file, including the beginning
-            and end record markers and the data inbetween
-            """
-            def record_mark_read(file_obj):
-                # Read 4 byte Fortran record marker
-                return struct.unpack('>i', file_obj.read(4))[0]
-
-            begin = record_mark_read(file_obj)
-            if dtype:
-                n_bytes = int(dtype[-1])
-                n_elems = int(begin/n_bytes)
-                if n_elems > 1:
-                    data = np.fromfile(file_obj, dtype=dtype, count=n_elems)
-                else:
-                    if 'i' in dtype:
-                        data = struct.unpack('>i', file_obj.read(begin))[0]
-                    elif 'f' in dtype:
-                        data = struct.unpack('>d', file_obj.read(begin))[0]
-                    else:
-                        data = file_obj.read(begin)
-            else:
-                data = file_obj.read(begin)
-            end = record_mark_read(file_obj)
-            if begin != end:
-                sys.exit("""Problem reading binary file: beginning and end
-                            record markers do not match""")
-
-            return data
-
-        int_type = '>i4'
-        float_type = '>f8'
-
-        header = ''
-        while header.strip() != b'END':
-            header = read_entry(file_obj)
-            if header.strip() == b'CELL%NUM_IONS':
-                n_ions = read_entry(file_obj, int_type)
-            elif header.strip() == b'CELL%REAL_LATTICE':
-                cell_vec = np.transpose(np.reshape(
-                    read_entry(file_obj, float_type), (3, 3)))
-            elif header.strip() == b'CELL%NUM_SPECIES':
-                n_species = read_entry(file_obj, int_type)
-            elif header.strip() == b'CELL%NUM_IONS_IN_SPECIES':
-                n_ions_in_species = read_entry(file_obj, int_type)
-                if n_species == 1:
-                    n_ions_in_species = np.array([n_ions_in_species])
-            elif header.strip() == b'CELL%IONIC_POSITIONS':
-                max_ions_in_species = max(n_ions_in_species)
-                ion_r_tmp = np.reshape(read_entry(file_obj, float_type),
-                                  (n_species, max_ions_in_species, 3))
-            elif header.strip() == b'CELL%SPECIES_MASS':
-                ion_mass_tmp = read_entry(file_obj, float_type)
-                if n_species == 1:
-                    ion_mass_tmp = np.array([ion_mass_tmp])
-            elif header.strip() == b'CELL%SPECIES_SYMBOL':
-                # Need to decode binary string for Python 3 compatibility
-                if n_species == 1:
-                    ion_type_tmp = [read_entry(file_obj, 'S8').strip().decode('utf-8')]
-                else:
-                    ion_type_tmp = [x.strip().decode('utf-8') for x in read_entry(file_obj, 'S8')]
-            elif header.strip() == b'FORCE_CON':
-                sc_matrix = np.transpose(np.reshape(
-                    read_entry(file_obj, int_type), (3, 3)))
-                n_cells_in_sc = int(np.rint(np.absolute(
-                    np.linalg.det(sc_matrix))))
-<<<<<<< HEAD
-                force_constants = np.reshape(read_entry(file_obj, float_type),
-                                    (n_cells_in_sc*3*n_ions, 3*n_ions))
-
-=======
-                fc_tmp = np.reshape(
-                    read_entry(file_obj, float_type),
-                    (n_cells_in_sc*n_ions, 3, n_ions, 3))
-                fc_tmp = np.transpose(fc_tmp, axes=[2, 0, 1, 3])
-                force_constants = np.zeros(
-                    (n_ions, n_cells_in_sc*n_ions, 3, 3))
-                for nc in range(n_cells_in_sc):
-                    force_constants[:, nc*n_ions:(nc + 1)*n_ions] = np.transpose(
-                       fc_tmp[:, nc*n_ions:(nc + 1)*n_ions], axes=[1, 0, 2, 3])
->>>>>>> 2bb21975
-                cell_origins = np.reshape(
-                    read_entry(file_obj, int_type), (n_cells_in_sc, 3))
-                fc_row = read_entry(file_obj, int_type)
-
-        # Get ion_r in correct form
-        # CASTEP stores ion positions as 3D array (3,
-        # max_ions_in_species, n_species) so need to slice data to get
-        # correct information
-        ion_begin = np.insert(np.cumsum(n_ions_in_species[:-1]), 0, 0)
-        ion_end = np.cumsum(n_ions_in_species)
-        ion_r = np.zeros((n_ions, 3))
-        for i in range(n_species):
-                ion_r[ion_begin[i]:ion_end[i], :] = ion_r_tmp[
-                    i,:n_ions_in_species[i], :]
-        # Get ion_type in correct form
-        ion_type = np.array([])
-        ion_mass = np.array([])
-        for ion in range(n_species):
-            ion_type = np.append(ion_type, [ion_type_tmp[ion] for i in
-                range(n_ions_in_species[ion])])
-            ion_mass = np.append(ion_mass, [ion_mass_tmp[ion] for i in
-                range(n_ions_in_species[ion])])
-
-        cell_vec = cell_vec*ureg.bohr
-        cell_vec.ito('angstrom')
-        ion_mass = ion_mass*ureg.e_mass
-        ion_mass.ito('amu')
-        force_constants = force_constants*ureg.hartree/(ureg.bohr**2)
-
-        self.n_ions = n_ions
-        self.n_branches = 3*n_ions
-        self.cell_vec = cell_vec
-        self.n_ions_in_species = n_ions_in_species
-        self.ion_r = ion_r
-        self.ion_type = ion_type
-        self.ion_mass = ion_mass
-        self.sc_matrix = sc_matrix
-        self.n_cells_in_sc = n_cells_in_sc
-        self.force_constants = force_constants
-        self.cell_origins = cell_origins
-
-
-    def calculate_fine_phonons(self, qpts, asr=True, precondition=False):
-        """
-        Calculate phonon frequencies and eigenvectors at specified q-points
-        from a supercell force constant matrix via interpolation, and set
-        InterpolationData freqs and eigenvecs attributes. For more information
-        on the method see section 2.5:
-        http://www.tcm.phy.cam.ac.uk/castep/Phonons_Guide/Castep_Phonons.html
-
-        Parameters
-        ----------
-        qpts : ndarray
-            The q-points to interpolate onto
-            dtype = 'float'
-            shape = (n_qpts, 3)
-        asr : boolean, optional, default True
-            Whether to apply an acoustic sum rule correction to the force
-            constant matrix
-        precondition : boolean, optional, default False
-            Whether to precondition the dynamical matrix using the
-            eigenvectors from the previous q-point
-
-        Returns
-        -------
-        freqs : ndarray
-            The phonon frequencies (same as set to InterpolationData.freqs)
-            dtype = 'float'
-            shape = (n_qpts, 3*n_ions)
-        eigenvecs : ndarray
-            The phonon eigenvectors (same as set to
-            InterpolationData.eigenvecs)
-            dtype = 'complex'
-            shape = (n_qpts, 3*n_ions, n_ions, 3)
-        """
-
-        if asr:
-            force_constants = self._enforce_acoustic_sum_rule().magnitude
-        else:
-            force_constants = self.force_constants.magnitude
-        ion_mass = self.ion_mass.to('e_mass').magnitude
-        sc_matrix = self.sc_matrix
-        cell_origins = self.cell_origins
-        n_cells_in_sc = self.n_cells_in_sc
-        n_ions = self.n_ions
-        n_branches = self.n_branches
-        n_qpts = len(qpts)
-        freqs = np.zeros((n_qpts, n_branches))
-        freqs_test = np.zeros((n_qpts, n_branches))
-        eigenvecs = np.zeros((n_qpts, n_branches, n_ions, 3),
-                             dtype=np.complex128)
-
-        # Build list of all possible supercell image coordinates
-        lim = 2 # Supercell image limit
-        sc_image_r = self._calculate_supercell_image_r(lim)
-        # Get a list of all the unique supercell image origins and cell origins
-        # in x, y, z and how to rebuild them to minimise expensive phase
-        # calculations later
-        sc_offsets = np.einsum('ji,kj->ki', sc_matrix, sc_image_r)
-        unique_sc_offsets = [[] for i in range(3)]
-        unique_sc_i = np.zeros((len(sc_offsets), 3), dtype=np.int32)
-        unique_cell_origins = [[] for i in range(3)]
-        unique_cell_i = np.zeros((len(cell_origins), 3), dtype=np.int32)
-        for i in range(3):
-            unique_sc_offsets[i], unique_sc_i[:, i] = np.unique(
-                sc_offsets[:, i], return_inverse=True)
-            unique_cell_origins[i], unique_cell_i[:, i] = np.unique(
-                self.cell_origins[:, i], return_inverse=True)
-        # Make sc_phases 1 longer than necessary, so when summing phases for
-        # supercell images if there is no image, an index of -1 and hence
-        # phase of zero can be used
-        sc_phases = np.zeros(len(sc_image_r) + 1, dtype=np.complex128)
-
-        # Construct list of supercell ion images
-        if not hasattr(self, 'sc_image_i'):
-            self._calculate_supercell_images(lim)
-        n_sc_images = self.n_sc_images
-        max_sc_images = np.max(self.n_sc_images)
-        sc_image_i = self.sc_image_i
-
-        # Precompute fc matrix weighted by number of supercell ion images
-        # (for cumulant method)
-        n_sc_images_repeat = np.transpose(
-            n_sc_images.repeat(3, axis=1).repeat(3, axis=0))
-        fc_img_weighted = np.divide(
-            force_constants, n_sc_images_repeat, where=n_sc_images_repeat != 0)
-
-        # Precompute dynamical matrix mass weighting
-        masses = np.tile(np.repeat(ion_mass, 3), (3*n_ions, 1))
-        dyn_mat_weighting = 1/np.sqrt(masses*np.transpose(masses))
-
-        prev_evecs = np.identity(3*n_ions)
-        for q in range(n_qpts):
-            qpt = qpts[q, :]
-            dyn_mat = np.zeros((n_ions*3, n_ions*3), dtype=np.complex128)
-
-            # Cumulant method: for each ij ion-ion displacement sum phases for
-            # all possible supercell images, then multiply by the cell phases
-            # to account for j ions in different cells. Then multiply by the
-            # image weighted fc matrix for each 3 x 3 ij displacement
-            sc_phases[:-1], cell_phases = self._calculate_phases(
-                qpt, unique_sc_offsets, unique_sc_i, unique_cell_origins,
-                unique_cell_i)
-            sc_phase_sum = np.sum(
-                sc_phases[sc_image_i[:, :, 0:max_sc_images]], axis=2)
-
-            ij_phases = sc_phase_sum*np.tile(
-                np.repeat(cell_phases, n_ions), (n_ions, 1))
-            full_dyn_mat = np.transpose(
-                ij_phases.repeat(3, axis=1).repeat(3, axis=0))*fc_img_weighted
-            for nc in range(n_cells_in_sc):
-                dyn_mat += full_dyn_mat[3*nc*n_ions:3*(nc+1)*n_ions, :]
-
-            # Mass weight dynamical matrix
-            dyn_mat *= dyn_mat_weighting
-
-            # Need to transpose dyn_mat to have [i, j] ion indices, as it was
-            # formed by summing the force_constants matrix which has [j, i]
-            # indices
-            dyn_mat = np.transpose(dyn_mat)
-
-            if precondition:
-                dyn_mat = np.matmul(np.matmul(np.transpose(
-                    np.conj(prev_evecs)), dyn_mat), prev_evecs)
-
-            try:
-                evals, evecs = np.linalg.eigh(dyn_mat)
-            # Fall back to zheev if eigh fails (eigh calls zheevd)
-            except np.linalg.LinAlgError:
-                evals, evecs, info = zheev(dyn_mat)
-            prev_evecs = evecs
-
-            eigenvecs[q, :] = np.reshape(
-                np.transpose(evecs), (n_branches, n_ions, 3))
-            freqs[q, :] = np.sqrt(np.abs(evals))
-
-            # Set imaginary frequencies to negative
-            imag_freqs = np.where(evals < 0)
-            freqs[q, imag_freqs] *= -1
-
-        self.n_qpts = n_qpts
-        self.qpts = qpts
-        freqs = freqs*ureg.hartree
-        self.freqs = freqs.to(self.freqs.units)
-        self.eigenvecs = eigenvecs
-
-        return self.freqs, self.eigenvecs
-
-
-    def _enforce_acoustic_sum_rule(self):
-        """
-        Apply a transformation to the force constants matrix so that it
-        satisfies the acousic sum rule. For more information on the method
-        see section 2.3.4:
-        http://www.tcm.phy.cam.ac.uk/castep/Phonons_Guide/Castep_Phonons.html
-
-        Returns
-        -------
-        force_constants : ndarray
-            The corrected force constants matrix
-            dtype = 'float'
-            shape = (n_ions*n_cells_in_sc, 3*n_ions)
-        """
-        cell_vec = self.cell_vec
-        cell_origins = self.cell_origins
-        sc_matrix = self.sc_matrix
-        n_cells_in_sc = self.n_cells_in_sc
-        n_ions = self.n_ions
-        n_branches = self.n_branches
-
-        # Compute square matrix giving relative index of cells in sc
-        # Get all possible cell-cell vector combinations
-        inter_cell_vectors = (np.tile(cell_origins, (n_cells_in_sc, 1)) -
-                             np.repeat(cell_origins, n_cells_in_sc, axis=0))
-        # Compare cell-cell vectors with origin-cell vectors and determine
-        # which are equivalent
-        offset = (inter_cell_vectors[:, np.newaxis, :] -
-                 cell_origins[np.newaxis, :, :])
-        inv_sc_matrix = np.linalg.inv(np.transpose(sc_matrix))
-        dist = np.einsum('ijk,lk->ijl', offset, inv_sc_matrix)
-        dist_frac, _ = np.modf(dist)
-        dist_frac_sum = np.sum(np.abs(dist_frac), axis=2)
-        sc_relative_index = np.argmin(dist_frac_sum, axis=1)
-        if (np.any(dist_frac_sum[range(n_cells_in_sc**2), sc_relative_index])
-            > 16*sys.float_info.epsilon):
-            print('Error correcting FC matrix for acoustic sum rule, ' +
-                  'supercell relative index couldn\'t be found. Returning ' +
-                  'uncorrected FC matrix')
-            return self.force_constants
-
-        # Construct square FC matrix
-        n_ions_in_sc = n_ions*n_cells_in_sc
-        sq_fc = np.zeros((3*n_ions_in_sc, 3*n_ions_in_sc))
-
-        for nc in range(n_cells_in_sc):
-            cell_indices = np.repeat(sc_relative_index[nc*n_cells_in_sc:(nc+1)*n_cells_in_sc], 3*n_ions)
-            ion_indices = np.tile(range(3*n_ions), n_cells_in_sc)
-            fc_indices = 3*n_ions*cell_indices + ion_indices
-            sq_fc[3*nc*n_ions:3*(nc+1)*n_ions, :] = np.transpose(self.force_constants[fc_indices, :])
-
-        # Find acoustic modes, they should have the sum of c of m amplitude
-        # squared = mass (note: have not actually included mass weighting
-        # here so assume mass = 1.0)
-        evals, evecs = np.linalg.eigh(sq_fc)
-        n_sc_branches = n_ions_in_sc*3
-        evec_reshape = np.reshape(
-            np.transpose(evecs), (n_sc_branches, n_ions_in_sc, 3))
-        # Sum displacements for all ions in each branch
-        c_of_m_disp = np.sum(evec_reshape, axis=1)
-        c_of_m_disp_sq = np.sum(np.abs(c_of_m_disp)**2, axis=1)
-        sensitivity = 0.5
-        sc_mass = 1.0*n_cells_in_sc
-        # Check number of acoustic modes
-        if np.sum(c_of_m_disp_sq > sensitivity*sc_mass) < 3:
-            print('Error correcting FC matrix for acoustic sum rule, could ' +
-                  'not find 3 acoustic modes. Returning uncorrected FC matrix')
-            return self.force_constants
-        # Find indices of acoustic modes (3 largest c of m displacements)
-        ac_i = np.argsort(c_of_m_disp_sq)[-3:]
-        # Correct force constant matrix - set acoustic modes to almost zero
-        fc_tol = 1e-8*np.min(np.abs(evals))
-        for ac in ac_i:
-            sq_fc -= (fc_tol + evals[ac])*np.einsum('i,j->ij', evecs[:, ac], evecs[:, ac])
-
-        force_constants = sq_fc[:, :3*n_ions]
-        force_constants = force_constants*self.force_constants.units
-
-        return force_constants
-
-
-    def _calculate_supercell_image_r(self, lim):
-        """
-        Calculate a list of all the possible supercell image coordinates up to
-        a certain limit
-
-        Parameters
-        ----------
-        lim : int
-            The supercell image limit
-
-        Returns
-        -------
-        sc_image_r : ndarray
-            A list of the possible supercell image coordinates
-            e.g. if lim = 2: [[-2, -2, -2], [-2, -2, -1] ... [2, 2, 2]]
-            dtype = 'int'
-            shape = ((2*lim + 1)**3, 3)
-        """
-        irange = range(-lim, lim + 1)
-        inum = 2*lim + 1
-        scx = np.repeat(irange, inum**2)
-        scy = np.tile(np.repeat(irange, inum), inum)
-        scz = np.tile(irange, inum**2)
-
-        return np.column_stack((scx, scy, scz))
-
-
-    def _calculate_phases(self, qpt, unique_sc_offsets, unique_sc_i, unique_cell_origins, unique_cell_i):
-        """
-        Calculate the phase factors for the supercell images and cells for a
-        single q-point. The unique supercell and cell origins indices are
-        required to minimise expensive exp and power operations
-
-        Parameters
-        ----------
-        qpt : ndarray
-            The q-point to calculate the phase for
-            dtype = 'float'
-            shape = (3,)
-        unique_sc_offsets : list of lists of ints
-            A list containing 3 lists of the unique supercell image offsets in
-            each direction. The supercell offset is calculated by multiplying
-            the supercell matrix by the supercell image indices (obtained by
-            _calculate_supercell_image_r()). A list of lists rather than a
-            Numpy array is used as the 3 lists are independent and their size
-            is not known beforehand
-        unique_sc_i : ndarray
-            The indices needed to reconstruct sc_offsets from the unique
-            values in unique_sc_offsets
-            dtype = 'int'
-            shape = ((2*lim + 1)**3, 3)
-        unique_cell_origins : list of lists of ints
-            A list containing 3 lists of the unique cell origins in each
-            direction. A list of lists rather than a Numpy array is used as
-            the 3 lists are independent and their size is not known beforehand
-        unique_sc_i : ndarray
-            The indices needed to reconstruct cell_origins from the unique
-            values in unique_cell_origins
-            dtype = 'int'
-            shape = (cell_origins, 3)
-
-        Returns
-        -------
-        sc_phases : ndarray
-            Phase factors exp(iq.r) for each supercell image coordinate in
-            sc_offsets
-            dtype = 'float'
-            shape = (unique_sc_i,)
-        cell_phases : ndarray
-            Phase factors exp(iq.r) for each cell coordinate in the supercell
-            dtype = 'float'
-            shape = (unique_cell_i,)
-        """
-
-        # Only calculate exp(iq) once, then raise to power to get the phase at
-        # different supercell/cell coordinates to minimise expensive exp
-        # calculations
-        # exp(iq.r) = exp(iqh.ra)*exp(iqk.rb)*exp(iql.rc)
-        #           = (exp(iqh)^ra)*(exp(iqk)^rb)*(exp(iql)^rc)
-        phase = np.exp(2j*math.pi*qpt)
-        sc_phases = np.ones(len(unique_sc_i), dtype=np.complex128)
-        cell_phases = np.ones(len(unique_cell_i), dtype=np.complex128)
-        for i in range(3):
-            unique_sc_phases = np.power(phase[i], unique_sc_offsets[i])
-            sc_phases *= unique_sc_phases[unique_sc_i[:, i]]
-
-            unique_cell_phases = np.power(phase[i], unique_cell_origins[i])
-            cell_phases *= unique_cell_phases[unique_cell_i[:, i]]
-
-        return sc_phases, cell_phases
-
-
-    def _calculate_supercell_images(self, lim):
-        """
-        For each displacement of ion i in the unit cell and ion j in the
-        supercell, calculate the number of supercell periodic images there are
-        and which supercells they reside in, and sets the sc_image_i and
-        n_sc_images InterpolationData attributes
-
-        Parameters
-        ----------
-        lim : int
-            The supercell image limit
-        """
-
-        n_ions = self.n_ions
-        cell_vec = self.cell_vec.to(ureg.bohr).magnitude
-        ion_r = self.ion_r - np.floor(self.ion_r)
-        cell_origins = self.cell_origins
-        n_cells_in_sc = self.n_cells_in_sc
-        sc_matrix = self.sc_matrix
-
-        # List of points defining Wigner-Seitz cell
-        ws_frac = np.array([[0, 0, 0], [0, 0, 1], [0, 1, 0], [0, 1, 1],
-                            [0, 1, -1], [1, 0, 0], [1, 0, 1], [1, 0, -1],
-                            [1, 1, 0], [1, 1, 1], [1, 1, -1], [1, -1, 0],
-                            [1, -1, 1], [1, -1, -1]])
-        cutoff_scale = 1.0
-
-        # Calculate points of WS cell for this supercell
-        sc_vecs = np.dot(sc_matrix, cell_vec)
-        ws_list = np.dot(ws_frac, sc_vecs)
-        inv_ws_sq = 1.0/np.sum(np.square(ws_list[1:]), axis=1)
-
-        # Get Cartesian coords of supercell images and ions in supercell
-        sc_image_r = self._calculate_supercell_image_r(lim)
-        sc_image_cart = np.einsum('ij,jk->ik', sc_image_r, sc_vecs)
-        sc_ion_r = np.dot(np.tile(ion_r, (n_cells_in_sc, 1)) + np.repeat(
-            cell_origins, n_ions, axis=0), np.linalg.inv(np.transpose(sc_matrix)))
-        sc_ion_cart = np.einsum('ij,jk->ik', sc_ion_r, sc_vecs)
-
-        sc_image_i = np.full((self.n_ions, 
-                             self.n_ions*self.n_cells_in_sc,
-                             (2*lim + 1)**3), -1, dtype=np.int8)
-        n_sc_images = np.zeros((self.n_ions, self.n_ions*self.n_cells_in_sc),
-                               dtype=np.int8)
-        for i in range(n_ions):
-            for j in range(n_ions*n_cells_in_sc):
-                # Get vector between ions in every supercell image
-                dists = sc_ion_cart[i] - sc_ion_cart[j] - sc_image_cart
-                # Compare ion-ion supercell vector and all ws point vectors
-                dist_ws_points = np.einsum('ij,kj->ik', dists, ws_list[1:])
-                dist_wsp_frac = np.absolute(np.einsum('ij,j->ij', dist_ws_points, inv_ws_sq))
-                # Count images if ion < half distance to all ws points
-                sc_images = np.where(np.amax(dist_wsp_frac, axis=1) <= (0.5*cutoff_scale + 0.001))[0]
-                sc_image_i[i, j, 0:len(sc_images)] = sc_images
-                n_sc_images[i, j] = len(sc_images)
-
-        self.sc_image_i = sc_image_i
-        self.n_sc_images = n_sc_images
-
-
-    def convert_e_units(self, units):
-        """
-        Convert energy units of relevant attributes in place e.g. freqs,
-        dos_bins
-
-        Parameters
-        ----------
-        units : str
-            The units to convert to e.g. '1/cm', 'hartree', 'eV'
-        """
-        super(InterpolationData, self).convert_e_units(units)
-
-        if hasattr(self, 'freqs'):
-            self.freqs.ito(units, 'spectroscopy')
+import math
+import struct
+import sys
+import os
+import numpy as np
+from scipy.linalg.lapack import zheev
+from casteppy import ureg
+from casteppy.data.data import Data
+
+class InterpolationData(Data):
+    """
+    A class to read the data required for a supercell phonon interpolation
+    calculation from a .castep_bin file, and store any calculated
+    frequencies/eigenvectors
+
+    Attributes
+    ----------
+    seedname : str
+        Seedname specifying castep_bin file to read from
+    n_ions : int
+        Number of ions in the unit cell
+    n_branches : int
+        Number of phonon dispersion branches
+    cell_vec : ndarray
+        The unit cell vectors. Default units Angstroms.
+        dtype = 'float'
+        shape = (3, 3)
+    n_ions_in_species : ndarray
+        The number of ions in each species, in the same order as the species
+        in ion_type
+        shape = (n_species,)
+    ion_r : ndarray
+        The fractional position of each ion within the unit cell
+        dtype = 'float'
+        shape = (n_ions, 3)
+    ion_type : ndarray
+        The chemical symbols of each ion in the unit cell. Ions are in the
+        same order as in ion_r
+        dtype = 'string'
+        shape = (n_ions,)
+    ion_mass : ndarray
+        The mass of each ion in the unit cell in atomic units
+        dtype = 'float'
+        shape = (n_ions,)
+    n_cells_in_sc : int
+        Number of cells in the supercell
+    sc_matrix : ndarray
+        The supercell matrix
+        dtype = 'int'
+        shape = (3, 3)
+    cell_origins : ndarray
+        The locations of the unit cells within the supercell
+        dtype = 'int'
+        shape = (n_cells_in_sc, 3)
+    force_constants : ndarraylist of floats
+        Force constants matrix. Default units atomic units
+        dtype = 'float'
+        shape = (3*n_ions*n_cells_in_sc, 3*n_ions)
+    n_qpts : int
+        Number of q-points used in the most recent interpolation calculation.
+        Default value 0
+    qpts : ndarray
+        Coordinates of the q-points used for the most recent interpolation
+        calculation. Is empty by default
+        dtype = 'float'
+        shape = (n_qpts, 3)
+    freqs: ndarray
+        Phonon frequencies from the most recent interpolation calculation.
+        Default units eV. Is empty by default
+        dtype = 'float'
+        shape = (n_qpts, 3*n_ions)
+    eigenvecs: ndarray
+        Atomic displacements (dynamical matrix eigenvectors) from the most
+        recent interpolation calculation. Is empty by default
+        dtype = 'complex'
+        shape = (n_qpts, 3*n_ions, n_ions, 3)
+    n_sc_images : ndarray
+        The number or periodic supercell images for each displacement of ion i
+        in the unit cell and ion j in the supercell. This attribute doesn't
+        exist until calculate_fine_phonons has been called
+        dtype = 'int'
+        shape = (n_ions, n_ions*n_cells_in_sc)
+    sc_image_i : ndarray
+        The index describing the supercell each of the periodic images resides
+        in. This is the index of the list of supercells as returned by
+        _calculate_supercell_image_r. This attribute doesn't exist until
+        calculate_fine_phonons has been called
+        dtype = 'int'
+        shape = (n_ions, n_ions*n_cells_in_sc, (2*lim + 1)**3)
+    """
+
+    def __init__(self, seedname, path='', qpts=np.array([])):
+        """"
+        Reads .castep_bin file, sets attributes, and calculates
+        frequencies/eigenvectors at specific q-points if requested
+
+        Parameters
+        ----------
+        seedname : str
+            Name of .castep_bin file to read
+        path : str, optional
+            Path to dir containing the .castep_bin file, if it is in another 
+            directory
+        qpts : ndarray, optional
+            Q-point coordinates to use for an initial interpolation calculation
+            dtype = 'float'
+            shape = (n_qpts, 3)
+        """
+        self._get_data(seedname, path)
+
+        self.seedname = seedname
+        self.qpts = qpts
+        self.n_qpts = len(qpts)
+        self.eigenvecs = np.array([])
+        self.freqs = np.array([])*ureg.meV
+
+        if self.n_qpts > 0:
+            self.calculate_fine_phonons(qpts)
+
+
+    def _get_data(self, seedname, path):
+        """"
+        Opens .castep_bin file for reading
+
+        Parameters
+        ----------
+        seedname : str
+            Name of .castep_bin file to read
+        path : str
+            Path to dir containing the .castep_bin file, if it is in another 
+            directory
+        """
+        try:
+            file = os.path.join(path, seedname + '.castep_bin')
+            with open(file, 'rb') as f:
+                self._read_interpolation_data(f)
+        except IOError:
+           file = os.path.join(path, seedname + '.check')
+           with open(file, 'rb') as f:
+               self._read_interpolation_data(f)
+
+
+    def _read_interpolation_data(self, file_obj):
+        """
+        Reads data from .castep_bin file and sets attributes
+
+        Parameters
+        ----------
+        f : file object
+            File object in read mode for the .castep_bin file containing the
+            data
+        """
+
+        def read_entry(file_obj, dtype=''):
+            """
+            Read a record from a Fortran binary file, including the beginning
+            and end record markers and the data inbetween
+            """
+            def record_mark_read(file_obj):
+                # Read 4 byte Fortran record marker
+                return struct.unpack('>i', file_obj.read(4))[0]
+
+            begin = record_mark_read(file_obj)
+            if dtype:
+                n_bytes = int(dtype[-1])
+                n_elems = int(begin/n_bytes)
+                if n_elems > 1:
+                    data = np.fromfile(file_obj, dtype=dtype, count=n_elems)
+                else:
+                    if 'i' in dtype:
+                        data = struct.unpack('>i', file_obj.read(begin))[0]
+                    elif 'f' in dtype:
+                        data = struct.unpack('>d', file_obj.read(begin))[0]
+                    else:
+                        data = file_obj.read(begin)
+            else:
+                data = file_obj.read(begin)
+            end = record_mark_read(file_obj)
+            if begin != end:
+                sys.exit("""Problem reading binary file: beginning and end
+                            record markers do not match""")
+
+            return data
+
+        int_type = '>i4'
+        float_type = '>f8'
+
+        header = ''
+        while header.strip() != b'END':
+            header = read_entry(file_obj)
+            if header.strip() == b'CELL%NUM_IONS':
+                n_ions = read_entry(file_obj, int_type)
+            elif header.strip() == b'CELL%REAL_LATTICE':
+                cell_vec = np.transpose(np.reshape(
+                    read_entry(file_obj, float_type), (3, 3)))
+            elif header.strip() == b'CELL%NUM_SPECIES':
+                n_species = read_entry(file_obj, int_type)
+            elif header.strip() == b'CELL%NUM_IONS_IN_SPECIES':
+                n_ions_in_species = read_entry(file_obj, int_type)
+                if n_species == 1:
+                    n_ions_in_species = np.array([n_ions_in_species])
+            elif header.strip() == b'CELL%IONIC_POSITIONS':
+                max_ions_in_species = max(n_ions_in_species)
+                ion_r_tmp = np.reshape(read_entry(file_obj, float_type),
+                                  (n_species, max_ions_in_species, 3))
+            elif header.strip() == b'CELL%SPECIES_MASS':
+                ion_mass_tmp = read_entry(file_obj, float_type)
+                if n_species == 1:
+                    ion_mass_tmp = np.array([ion_mass_tmp])
+            elif header.strip() == b'CELL%SPECIES_SYMBOL':
+                # Need to decode binary string for Python 3 compatibility
+                if n_species == 1:
+                    ion_type_tmp = [read_entry(file_obj, 'S8').strip().decode('utf-8')]
+                else:
+                    ion_type_tmp = [x.strip().decode('utf-8') for x in read_entry(file_obj, 'S8')]
+            elif header.strip() == b'FORCE_CON':
+                sc_matrix = np.transpose(np.reshape(
+                    read_entry(file_obj, int_type), (3, 3)))
+                n_cells_in_sc = int(np.rint(np.absolute(
+                    np.linalg.det(sc_matrix))))
+                force_constants = np.reshape(read_entry(file_obj, float_type),
+                                    (n_cells_in_sc*3*n_ions, 3*n_ions))
+                cell_origins = np.reshape(
+                    read_entry(file_obj, int_type), (n_cells_in_sc, 3))
+                fc_row = read_entry(file_obj, int_type)
+
+        # Get ion_r in correct form
+        # CASTEP stores ion positions as 3D array (3,
+        # max_ions_in_species, n_species) so need to slice data to get
+        # correct information
+        ion_begin = np.insert(np.cumsum(n_ions_in_species[:-1]), 0, 0)
+        ion_end = np.cumsum(n_ions_in_species)
+        ion_r = np.zeros((n_ions, 3))
+        for i in range(n_species):
+                ion_r[ion_begin[i]:ion_end[i], :] = ion_r_tmp[
+                    i,:n_ions_in_species[i], :]
+        # Get ion_type in correct form
+        ion_type = np.array([])
+        ion_mass = np.array([])
+        for ion in range(n_species):
+            ion_type = np.append(ion_type, [ion_type_tmp[ion] for i in
+                range(n_ions_in_species[ion])])
+            ion_mass = np.append(ion_mass, [ion_mass_tmp[ion] for i in
+                range(n_ions_in_species[ion])])
+
+        cell_vec = cell_vec*ureg.bohr
+        cell_vec.ito('angstrom')
+        ion_mass = ion_mass*ureg.e_mass
+        ion_mass.ito('amu')
+        force_constants = force_constants*ureg.hartree/(ureg.bohr**2)
+
+        self.n_ions = n_ions
+        self.n_branches = 3*n_ions
+        self.cell_vec = cell_vec
+        self.n_ions_in_species = n_ions_in_species
+        self.ion_r = ion_r
+        self.ion_type = ion_type
+        self.ion_mass = ion_mass
+        self.sc_matrix = sc_matrix
+        self.n_cells_in_sc = n_cells_in_sc
+        self.force_constants = force_constants
+        self.cell_origins = cell_origins
+
+
+    def calculate_fine_phonons(self, qpts, asr=True, precondition=False):
+        """
+        Calculate phonon frequencies and eigenvectors at specified q-points
+        from a supercell force constant matrix via interpolation, and set
+        InterpolationData freqs and eigenvecs attributes. For more information
+        on the method see section 2.5:
+        http://www.tcm.phy.cam.ac.uk/castep/Phonons_Guide/Castep_Phonons.html
+
+        Parameters
+        ----------
+        qpts : ndarray
+            The q-points to interpolate onto
+            dtype = 'float'
+            shape = (n_qpts, 3)
+        asr : boolean, optional, default True
+            Whether to apply an acoustic sum rule correction to the force
+            constant matrix
+        precondition : boolean, optional, default False
+            Whether to precondition the dynamical matrix using the
+            eigenvectors from the previous q-point
+
+        Returns
+        -------
+        freqs : ndarray
+            The phonon frequencies (same as set to InterpolationData.freqs)
+            dtype = 'float'
+            shape = (n_qpts, 3*n_ions)
+        eigenvecs : ndarray
+            The phonon eigenvectors (same as set to
+            InterpolationData.eigenvecs)
+            dtype = 'complex'
+            shape = (n_qpts, 3*n_ions, n_ions, 3)
+        """
+
+        if asr:
+            force_constants = self._enforce_acoustic_sum_rule().magnitude
+        else:
+            force_constants = self.force_constants.magnitude
+        ion_mass = self.ion_mass.to('e_mass').magnitude
+        sc_matrix = self.sc_matrix
+        cell_origins = self.cell_origins
+        n_cells_in_sc = self.n_cells_in_sc
+        n_ions = self.n_ions
+        n_branches = self.n_branches
+        n_qpts = len(qpts)
+        freqs = np.zeros((n_qpts, n_branches))
+        freqs_test = np.zeros((n_qpts, n_branches))
+        eigenvecs = np.zeros((n_qpts, n_branches, n_ions, 3),
+                             dtype=np.complex128)
+
+        # Build list of all possible supercell image coordinates
+        lim = 2 # Supercell image limit
+        sc_image_r = self._calculate_supercell_image_r(lim)
+        # Get a list of all the unique supercell image origins and cell origins
+        # in x, y, z and how to rebuild them to minimise expensive phase
+        # calculations later
+        sc_offsets = np.einsum('ji,kj->ki', sc_matrix, sc_image_r)
+        unique_sc_offsets = [[] for i in range(3)]
+        unique_sc_i = np.zeros((len(sc_offsets), 3), dtype=np.int32)
+        unique_cell_origins = [[] for i in range(3)]
+        unique_cell_i = np.zeros((len(cell_origins), 3), dtype=np.int32)
+        for i in range(3):
+            unique_sc_offsets[i], unique_sc_i[:, i] = np.unique(
+                sc_offsets[:, i], return_inverse=True)
+            unique_cell_origins[i], unique_cell_i[:, i] = np.unique(
+                self.cell_origins[:, i], return_inverse=True)
+        # Make sc_phases 1 longer than necessary, so when summing phases for
+        # supercell images if there is no image, an index of -1 and hence
+        # phase of zero can be used
+        sc_phases = np.zeros(len(sc_image_r) + 1, dtype=np.complex128)
+
+        # Construct list of supercell ion images
+        if not hasattr(self, 'sc_image_i'):
+            self._calculate_supercell_images(lim)
+        n_sc_images = self.n_sc_images
+        max_sc_images = np.max(self.n_sc_images)
+        sc_image_i = self.sc_image_i
+
+        # Precompute fc matrix weighted by number of supercell ion images
+        # (for cumulant method)
+        n_sc_images_repeat = np.transpose(
+            n_sc_images.repeat(3, axis=1).repeat(3, axis=0))
+        fc_img_weighted = np.divide(
+            force_constants, n_sc_images_repeat, where=n_sc_images_repeat != 0)
+
+        # Precompute dynamical matrix mass weighting
+        masses = np.tile(np.repeat(ion_mass, 3), (3*n_ions, 1))
+        dyn_mat_weighting = 1/np.sqrt(masses*np.transpose(masses))
+
+        prev_evecs = np.identity(3*n_ions)
+        for q in range(n_qpts):
+            qpt = qpts[q, :]
+            dyn_mat = np.zeros((n_ions*3, n_ions*3), dtype=np.complex128)
+
+            # Cumulant method: for each ij ion-ion displacement sum phases for
+            # all possible supercell images, then multiply by the cell phases
+            # to account for j ions in different cells. Then multiply by the
+            # image weighted fc matrix for each 3 x 3 ij displacement
+            sc_phases[:-1], cell_phases = self._calculate_phases(
+                qpt, unique_sc_offsets, unique_sc_i, unique_cell_origins,
+                unique_cell_i)
+            sc_phase_sum = np.sum(
+                sc_phases[sc_image_i[:, :, 0:max_sc_images]], axis=2)
+
+            ij_phases = sc_phase_sum*np.tile(
+                np.repeat(cell_phases, n_ions), (n_ions, 1))
+            full_dyn_mat = np.transpose(
+                ij_phases.repeat(3, axis=1).repeat(3, axis=0))*fc_img_weighted
+            for nc in range(n_cells_in_sc):
+                dyn_mat += full_dyn_mat[3*nc*n_ions:3*(nc+1)*n_ions, :]
+
+            # Mass weight dynamical matrix
+            dyn_mat *= dyn_mat_weighting
+
+            # Need to transpose dyn_mat to have [i, j] ion indices, as it was
+            # formed by summing the force_constants matrix which has [j, i]
+            # indices
+            dyn_mat = np.transpose(dyn_mat)
+
+            if precondition:
+                dyn_mat = np.matmul(np.matmul(np.transpose(
+                    np.conj(prev_evecs)), dyn_mat), prev_evecs)
+
+            try:
+                evals, evecs = np.linalg.eigh(dyn_mat)
+            # Fall back to zheev if eigh fails (eigh calls zheevd)
+            except np.linalg.LinAlgError:
+                evals, evecs, info = zheev(dyn_mat)
+            prev_evecs = evecs
+
+            eigenvecs[q, :] = np.reshape(
+                np.transpose(evecs), (n_branches, n_ions, 3))
+            freqs[q, :] = np.sqrt(np.abs(evals))
+
+            # Set imaginary frequencies to negative
+            imag_freqs = np.where(evals < 0)
+            freqs[q, imag_freqs] *= -1
+
+        self.n_qpts = n_qpts
+        self.qpts = qpts
+        freqs = freqs*ureg.hartree
+        self.freqs = freqs.to(self.freqs.units)
+        self.eigenvecs = eigenvecs
+
+        return self.freqs, self.eigenvecs
+
+
+    def _enforce_acoustic_sum_rule(self):
+        """
+        Apply a transformation to the force constants matrix so that it
+        satisfies the acousic sum rule. For more information on the method
+        see section 2.3.4:
+        http://www.tcm.phy.cam.ac.uk/castep/Phonons_Guide/Castep_Phonons.html
+
+        Returns
+        -------
+        force_constants : ndarray
+            The corrected force constants matrix
+            dtype = 'float'
+            shape = (n_ions*n_cells_in_sc, 3*n_ions)
+        """
+        cell_vec = self.cell_vec
+        cell_origins = self.cell_origins
+        sc_matrix = self.sc_matrix
+        n_cells_in_sc = self.n_cells_in_sc
+        n_ions = self.n_ions
+        n_branches = self.n_branches
+
+        # Compute square matrix giving relative index of cells in sc
+        # Get all possible cell-cell vector combinations
+        inter_cell_vectors = (np.tile(cell_origins, (n_cells_in_sc, 1)) -
+                             np.repeat(cell_origins, n_cells_in_sc, axis=0))
+        # Compare cell-cell vectors with origin-cell vectors and determine
+        # which are equivalent
+        offset = (inter_cell_vectors[:, np.newaxis, :] -
+                 cell_origins[np.newaxis, :, :])
+        inv_sc_matrix = np.linalg.inv(np.transpose(sc_matrix))
+        dist = np.einsum('ijk,lk->ijl', offset, inv_sc_matrix)
+        dist_frac, _ = np.modf(dist)
+        dist_frac_sum = np.sum(np.abs(dist_frac), axis=2)
+        sc_relative_index = np.argmin(dist_frac_sum, axis=1)
+        if (np.any(dist_frac_sum[range(n_cells_in_sc**2), sc_relative_index])
+            > 16*sys.float_info.epsilon):
+            print('Error correcting FC matrix for acoustic sum rule, ' +
+                  'supercell relative index couldn\'t be found. Returning ' +
+                  'uncorrected FC matrix')
+            return self.force_constants
+
+        # Construct square FC matrix
+        n_ions_in_sc = n_ions*n_cells_in_sc
+        sq_fc = np.zeros((3*n_ions_in_sc, 3*n_ions_in_sc))
+
+        for nc in range(n_cells_in_sc):
+            cell_indices = np.repeat(sc_relative_index[nc*n_cells_in_sc:(nc+1)*n_cells_in_sc], 3*n_ions)
+            ion_indices = np.tile(range(3*n_ions), n_cells_in_sc)
+            fc_indices = 3*n_ions*cell_indices + ion_indices
+            sq_fc[3*nc*n_ions:3*(nc+1)*n_ions, :] = np.transpose(self.force_constants[fc_indices, :])
+
+        # Find acoustic modes, they should have the sum of c of m amplitude
+        # squared = mass (note: have not actually included mass weighting
+        # here so assume mass = 1.0)
+        evals, evecs = np.linalg.eigh(sq_fc)
+        n_sc_branches = n_ions_in_sc*3
+        evec_reshape = np.reshape(
+            np.transpose(evecs), (n_sc_branches, n_ions_in_sc, 3))
+        # Sum displacements for all ions in each branch
+        c_of_m_disp = np.sum(evec_reshape, axis=1)
+        c_of_m_disp_sq = np.sum(np.abs(c_of_m_disp)**2, axis=1)
+        sensitivity = 0.5
+        sc_mass = 1.0*n_cells_in_sc
+        # Check number of acoustic modes
+        if np.sum(c_of_m_disp_sq > sensitivity*sc_mass) < 3:
+            print('Error correcting FC matrix for acoustic sum rule, could ' +
+                  'not find 3 acoustic modes. Returning uncorrected FC matrix')
+            return self.force_constants
+        # Find indices of acoustic modes (3 largest c of m displacements)
+        ac_i = np.argsort(c_of_m_disp_sq)[-3:]
+        # Correct force constant matrix - set acoustic modes to almost zero
+        fc_tol = 1e-8*np.min(np.abs(evals))
+        for ac in ac_i:
+            sq_fc -= (fc_tol + evals[ac])*np.einsum('i,j->ij', evecs[:, ac], evecs[:, ac])
+
+        force_constants = sq_fc[:, :3*n_ions]
+        force_constants = force_constants*self.force_constants.units
+
+        return force_constants
+
+
+    def _calculate_supercell_image_r(self, lim):
+        """
+        Calculate a list of all the possible supercell image coordinates up to
+        a certain limit
+
+        Parameters
+        ----------
+        lim : int
+            The supercell image limit
+
+        Returns
+        -------
+        sc_image_r : ndarray
+            A list of the possible supercell image coordinates
+            e.g. if lim = 2: [[-2, -2, -2], [-2, -2, -1] ... [2, 2, 2]]
+            dtype = 'int'
+            shape = ((2*lim + 1)**3, 3)
+        """
+        irange = range(-lim, lim + 1)
+        inum = 2*lim + 1
+        scx = np.repeat(irange, inum**2)
+        scy = np.tile(np.repeat(irange, inum), inum)
+        scz = np.tile(irange, inum**2)
+
+        return np.column_stack((scx, scy, scz))
+
+
+    def _calculate_phases(self, qpt, unique_sc_offsets, unique_sc_i, unique_cell_origins, unique_cell_i):
+        """
+        Calculate the phase factors for the supercell images and cells for a
+        single q-point. The unique supercell and cell origins indices are
+        required to minimise expensive exp and power operations
+
+        Parameters
+        ----------
+        qpt : ndarray
+            The q-point to calculate the phase for
+            dtype = 'float'
+            shape = (3,)
+        unique_sc_offsets : list of lists of ints
+            A list containing 3 lists of the unique supercell image offsets in
+            each direction. The supercell offset is calculated by multiplying
+            the supercell matrix by the supercell image indices (obtained by
+            _calculate_supercell_image_r()). A list of lists rather than a
+            Numpy array is used as the 3 lists are independent and their size
+            is not known beforehand
+        unique_sc_i : ndarray
+            The indices needed to reconstruct sc_offsets from the unique
+            values in unique_sc_offsets
+            dtype = 'int'
+            shape = ((2*lim + 1)**3, 3)
+        unique_cell_origins : list of lists of ints
+            A list containing 3 lists of the unique cell origins in each
+            direction. A list of lists rather than a Numpy array is used as
+            the 3 lists are independent and their size is not known beforehand
+        unique_sc_i : ndarray
+            The indices needed to reconstruct cell_origins from the unique
+            values in unique_cell_origins
+            dtype = 'int'
+            shape = (cell_origins, 3)
+
+        Returns
+        -------
+        sc_phases : ndarray
+            Phase factors exp(iq.r) for each supercell image coordinate in
+            sc_offsets
+            dtype = 'float'
+            shape = (unique_sc_i,)
+        cell_phases : ndarray
+            Phase factors exp(iq.r) for each cell coordinate in the supercell
+            dtype = 'float'
+            shape = (unique_cell_i,)
+        """
+
+        # Only calculate exp(iq) once, then raise to power to get the phase at
+        # different supercell/cell coordinates to minimise expensive exp
+        # calculations
+        # exp(iq.r) = exp(iqh.ra)*exp(iqk.rb)*exp(iql.rc)
+        #           = (exp(iqh)^ra)*(exp(iqk)^rb)*(exp(iql)^rc)
+        phase = np.exp(2j*math.pi*qpt)
+        sc_phases = np.ones(len(unique_sc_i), dtype=np.complex128)
+        cell_phases = np.ones(len(unique_cell_i), dtype=np.complex128)
+        for i in range(3):
+            unique_sc_phases = np.power(phase[i], unique_sc_offsets[i])
+            sc_phases *= unique_sc_phases[unique_sc_i[:, i]]
+
+            unique_cell_phases = np.power(phase[i], unique_cell_origins[i])
+            cell_phases *= unique_cell_phases[unique_cell_i[:, i]]
+
+        return sc_phases, cell_phases
+
+
+    def _calculate_supercell_images(self, lim):
+        """
+        For each displacement of ion i in the unit cell and ion j in the
+        supercell, calculate the number of supercell periodic images there are
+        and which supercells they reside in, and sets the sc_image_i and
+        n_sc_images InterpolationData attributes
+
+        Parameters
+        ----------
+        lim : int
+            The supercell image limit
+        """
+
+        n_ions = self.n_ions
+        cell_vec = self.cell_vec.to(ureg.bohr).magnitude
+        ion_r = self.ion_r - np.floor(self.ion_r)
+        cell_origins = self.cell_origins
+        n_cells_in_sc = self.n_cells_in_sc
+        sc_matrix = self.sc_matrix
+
+        # List of points defining Wigner-Seitz cell
+        ws_frac = np.array([[0, 0, 0], [0, 0, 1], [0, 1, 0], [0, 1, 1],
+                            [0, 1, -1], [1, 0, 0], [1, 0, 1], [1, 0, -1],
+                            [1, 1, 0], [1, 1, 1], [1, 1, -1], [1, -1, 0],
+                            [1, -1, 1], [1, -1, -1]])
+        cutoff_scale = 1.0
+
+        # Calculate points of WS cell for this supercell
+        sc_vecs = np.dot(sc_matrix, cell_vec)
+        ws_list = np.dot(ws_frac, sc_vecs)
+        inv_ws_sq = 1.0/np.sum(np.square(ws_list[1:]), axis=1)
+
+        # Get Cartesian coords of supercell images and ions in supercell
+        sc_image_r = self._calculate_supercell_image_r(lim)
+        sc_image_cart = np.einsum('ij,jk->ik', sc_image_r, sc_vecs)
+        sc_ion_r = np.dot(np.tile(ion_r, (n_cells_in_sc, 1)) + np.repeat(
+            cell_origins, n_ions, axis=0), np.linalg.inv(np.transpose(sc_matrix)))
+        sc_ion_cart = np.einsum('ij,jk->ik', sc_ion_r, sc_vecs)
+
+        sc_image_i = np.full((self.n_ions, 
+                             self.n_ions*self.n_cells_in_sc,
+                             (2*lim + 1)**3), -1, dtype=np.int8)
+        n_sc_images = np.zeros((self.n_ions, self.n_ions*self.n_cells_in_sc),
+                               dtype=np.int8)
+        for i in range(n_ions):
+            for j in range(n_ions*n_cells_in_sc):
+                # Get vector between ions in every supercell image
+                dists = sc_ion_cart[i] - sc_ion_cart[j] - sc_image_cart
+                # Compare ion-ion supercell vector and all ws point vectors
+                dist_ws_points = np.einsum('ij,kj->ik', dists, ws_list[1:])
+                dist_wsp_frac = np.absolute(np.einsum('ij,j->ij', dist_ws_points, inv_ws_sq))
+                # Count images if ion < half distance to all ws points
+                sc_images = np.where(np.amax(dist_wsp_frac, axis=1) <= (0.5*cutoff_scale + 0.001))[0]
+                sc_image_i[i, j, 0:len(sc_images)] = sc_images
+                n_sc_images[i, j] = len(sc_images)
+
+        self.sc_image_i = sc_image_i
+        self.n_sc_images = n_sc_images
+
+
+    def convert_e_units(self, units):
+        """
+        Convert energy units of relevant attributes in place e.g. freqs,
+        dos_bins
+
+        Parameters
+        ----------
+        units : str
+            The units to convert to e.g. '1/cm', 'hartree', 'eV'
+        """
+        super(InterpolationData, self).convert_e_units(units)
+
+        if hasattr(self, 'freqs'):
+            self.freqs.ito(units, 'spectroscopy')